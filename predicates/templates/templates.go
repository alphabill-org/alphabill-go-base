package templates

import (
	"bytes"
	"errors"
	"fmt"

	"github.com/alphabill-org/alphabill/crypto"
	"github.com/alphabill-org/alphabill/hash"
	"github.com/alphabill-org/alphabill/predicates"
	"github.com/alphabill-org/alphabill/types"
	"github.com/fxamacker/cbor/v2"
)

const (
	AlwaysFalseID byte = iota
	AlwaysTrueID
	P2pkh256ID
)

var (
	alwaysFalseBytes = []byte{0x83, 0x00, 0x41, 0x00, 0xf6}
	alwaysTrueBytes  = []byte{0x83, 0x00, 0x41, 0x01, 0xf6}

	cborNull = []byte{0xf6}
)

func alwaysTrue_Execute(params, args []byte) (bool, error) {
	// do not allow to piggyback any additional data on "always true" predicate
	if (len(params) == 0 || (bytes.Equal(params, cborNull))) && (len(args) == 0 || (bytes.Equal(args, cborNull))) {
		return true, nil
	}

	return false, fmt.Errorf(`"always true" predicate arguments must be empty`)
}

func alwaysFalse_Execute(params, args []byte) (bool, error) {
	// do not allow to piggyback any additional data on "always false" predicate
	if (len(params) == 0 || (bytes.Equal(params, cborNull))) && (len(args) == 0 || (bytes.Equal(args, cborNull))) {
		return false, nil
	}

	return false, fmt.Errorf(`"always false" predicate arguments must be empty`)
}

func p2pkh256_Execute(pubKeyHash, sig []byte, txo *types.TransactionOrder, env predicates.TxContext) (bool, error) {
	// when AB-1012 gets resolved should call txo.PayloadBytes() instead
	payloadBytes, err := env.PayloadBytes(txo)
	if err != nil {
		return false, fmt.Errorf("reading transaction payload bytes: %w", err)
	}

	p2pkh256Signature := predicates.P2pkh256Signature{}
	if err := cbor.Unmarshal(sig, &p2pkh256Signature); err != nil {
		return false, fmt.Errorf("failed to decode P2PKH256 signature: %w", err)
	}
	if len(pubKeyHash) != 32 {
		return false, fmt.Errorf("invalid pubkey hash size: expected 32, got %d (%X)", len(pubKeyHash), pubKeyHash)
	}
	if len(p2pkh256Signature.Sig) != 65 {
		return false, fmt.Errorf("invalid signature size: expected 65, got %d (%X)", len(p2pkh256Signature.Sig), p2pkh256Signature.Sig)
	}
	if len(p2pkh256Signature.PubKey) != 33 {
		return false, fmt.Errorf("invalid pubkey size: expected 33, got %d (%X)", len(p2pkh256Signature.PubKey), p2pkh256Signature.PubKey)
	}
	if !bytes.Equal(pubKeyHash, hash.Sum256(p2pkh256Signature.PubKey)) {
		return false, errors.New("pubkey hash does not match")
	}

	verifier, err := crypto.NewVerifierSecp256k1(p2pkh256Signature.PubKey)
	if err != nil {
		return false, fmt.Errorf("failed to create verifier: %w", err)
	}
	if err = verifier.VerifyBytes(p2pkh256Signature.Sig, payloadBytes); err != nil {
		return false, fmt.Errorf("failed to verify signature: %w", err)
	}
	return true, nil
}

func AlwaysFalseBytes() types.PredicateBytes {
	return alwaysFalseBytes
}

func AlwaysTrueBytes() types.PredicateBytes {
	return alwaysTrueBytes
}

<<<<<<< HEAD
func AlwaysTrueBytes() types.PredicateBytes {
	return alwaysTrueBytes
=======
func EmptyArgument() []byte {
	return cborNull
>>>>>>> 3a222dbc
}

func NewP2pkh256FromKey(pubKey []byte) predicates.Predicate {
	return NewP2pkh256FromKeyHash(hash.Sum256(pubKey))
}

func NewP2pkh256FromKeyHash(pubKeyHash []byte) predicates.Predicate {
	return predicates.Predicate{Tag: TemplateStartByte, Code: []byte{P2pkh256ID}, Params: pubKeyHash}
}

func NewP2pkh256BytesFromKey(pubKey []byte) types.PredicateBytes {
	pb, _ := cbor.Marshal(NewP2pkh256FromKey(pubKey))
	return pb
}

func NewP2pkh256BytesFromKeyHash(pubKeyHash []byte) types.PredicateBytes {
	pb, _ := cbor.Marshal(NewP2pkh256FromKeyHash(pubKeyHash))
	return pb
}

func NewP2pkh256SignatureBytes(sig, pubKey []byte) []byte {
	sb, _ := cbor.Marshal(predicates.P2pkh256Signature{Sig: sig, PubKey: pubKey})
	return sb
}

func ExtractPubKeyHashFromP2pkhPredicate(pb []byte) ([]byte, error) {
	predicate := &predicates.Predicate{}
	if err := cbor.Unmarshal(pb, predicate); err != nil {
		return nil, fmt.Errorf("extracting predicate: %w", err)
	}
	if predicate.Tag != TemplateStartByte {
		return nil, fmt.Errorf("not a predicate template (tag %d)", predicate.Tag)
	}
	if len(predicate.Code) != 1 && predicate.Code[0] != P2pkh256ID {
		return nil, fmt.Errorf("not a p2pkh predicate (id %X)", predicate.Code)
	}
	return predicate.Params, nil
}

func IsP2pkhTemplate(predicate *predicates.Predicate) bool {
	return predicate != nil && predicate.Tag == TemplateStartByte && len(predicate.Code) == 1 && predicate.Code[0] == P2pkh256ID
}<|MERGE_RESOLUTION|>--- conflicted
+++ resolved
@@ -85,13 +85,8 @@
 	return alwaysTrueBytes
 }
 
-<<<<<<< HEAD
-func AlwaysTrueBytes() types.PredicateBytes {
-	return alwaysTrueBytes
-=======
 func EmptyArgument() []byte {
 	return cborNull
->>>>>>> 3a222dbc
 }
 
 func NewP2pkh256FromKey(pubKey []byte) predicates.Predicate {
