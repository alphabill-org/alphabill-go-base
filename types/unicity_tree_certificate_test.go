package types

import (
	gocrypto "crypto"
	"crypto/sha256"
	"testing"

	"github.com/alphabill-org/alphabill-go-base/crypto"
	test "github.com/alphabill-org/alphabill-go-base/testutils"
	"github.com/alphabill-org/alphabill-go-base/tree/imt"
	"github.com/stretchr/testify/require"
)

const identifier SystemID = 0x01010101

func TestUnicityTreeCertificate_IsValid(t *testing.T) {
	t.Run("unicity tree certificate is nil", func(t *testing.T) {
		var uct *UnicityTreeCertificate = nil
		require.ErrorIs(t, uct.IsValid(SystemID(2), test.RandomBytes(32)), ErrUnicityTreeCertificateIsNil)
	})
	t.Run("invalid system identifier", func(t *testing.T) {
		uct := &UnicityTreeCertificate{Version: 1,
			SystemIdentifier:         identifier,
			HashSteps:                []*imt.PathItem{{Key: identifier.Bytes(), Hash: test.RandomBytes(32)}},
			PartitionDescriptionHash: zeroHash,
		}
		require.EqualError(t, uct.IsValid(0x01010100, test.RandomBytes(32)),
			"invalid system identifier: expected 01010100, got 01010101")
	})
	t.Run("invalid system description hash", func(t *testing.T) {
		uct := &UnicityTreeCertificate{Version: 1,
			SystemIdentifier:         identifier,
			HashSteps:                []*imt.PathItem{{Key: identifier.Bytes(), Hash: test.RandomBytes(32)}},
			PartitionDescriptionHash: []byte{1, 1, 1, 1},
		}
		require.EqualError(t, uct.IsValid(identifier, []byte{1, 1, 1, 2}),
			"invalid system description hash: expected 01010102, got 01010101")
	})
	t.Run("ok", func(t *testing.T) {
		ir := &InputRecord{
			PreviousHash:    []byte{0, 0, 0, 0},
			Hash:            []byte{0, 0, 0, 2},
			BlockHash:       []byte{0, 0, 0, 3},
			SummaryValue:    []byte{0, 0, 0, 4},
			RoundNumber:     5,
			SumOfEarnedFees: 10,
		}
		sdrh := []byte{1, 2, 3, 4}
		leaf := UnicityTreeData{
			SystemIdentifier:         identifier,
			InputRecord:              ir,
			PartitionDescriptionHash: sdrh,
		}
		hasher := gocrypto.SHA256.New()
		leaf.AddToHasher(hasher)
		require.Equal(t, identifier.Bytes(), leaf.Key())
		var uct = &UnicityTreeCertificate{Version: 1,
			SystemIdentifier:         identifier,
			HashSteps:                []*imt.PathItem{{Key: identifier.Bytes(), Hash: hasher.Sum(nil)}},
			PartitionDescriptionHash: sdrh,
		}
		require.NoError(t, uct.IsValid(identifier, sdrh))
	})
}

func TestUnicityTreeCertificate_Serialize(t *testing.T) {
	ut := &UnicityTreeCertificate{
		Version:                  1,
		SystemIdentifier:         identifier,
		HashSteps:                []*imt.PathItem{{Key: identifier.Bytes(), Hash: []byte{1, 2, 3}}},
		PartitionDescriptionHash: []byte{1, 2, 3, 4},
	}
	expectedBytes := []byte{
		0, 0, 0, 1, // version
		1, 1, 1, 1, //identifier
		1, 1, 1, 1, 1, 2, 3, // siblings key+hash
		1, 2, 3, 4, // system description hash
	}
	expectedHash := sha256.Sum256(expectedBytes)
	// test add to hasher too
	hasher := gocrypto.SHA256.New()
	ut.AddToHasher(hasher)
	require.EqualValues(t, expectedHash[:], hasher.Sum(nil))
}

func createUnicityCertificate(
	t *testing.T,
	rootID string,
	signer crypto.Signer,
	ir *InputRecord,
	trHash []byte,
	pdr *PartitionDescriptionRecord,
) *UnicityCertificate {
	t.Helper()
	leaf := &UnicityTreeData{
		SystemIdentifier:         pdr.SystemIdentifier,
		InputRecord:              ir,
		PartitionDescriptionHash: pdr.Hash(gocrypto.SHA256),
	}
	tree, err := imt.New(gocrypto.SHA256, []imt.LeafData{leaf})
	require.NoError(t, err)
	unicitySeal := &UnicitySeal{
		Version:              1,
		RootChainRoundNumber: 1,
		Timestamp:            NewTimestamp(),
		PreviousHash:         make([]byte, 32),
		Hash:                 tree.GetRootHash(),
	}
	require.NoError(t, unicitySeal.Sign(rootID, signer))
	return &UnicityCertificate{
		Version:     1,
		InputRecord: ir,
<<<<<<< HEAD
		UnicityTreeCertificate: &UnicityTreeCertificate{Version: 1,
=======
		TRHash:      trHash,
		UnicityTreeCertificate: &UnicityTreeCertificate{
>>>>>>> 669e8565
			SystemIdentifier:         pdr.SystemIdentifier,
			PartitionDescriptionHash: leaf.PartitionDescriptionHash,
		},
		UnicitySeal: unicitySeal,
	}
}<|MERGE_RESOLUTION|>--- conflicted
+++ resolved
@@ -110,12 +110,9 @@
 	return &UnicityCertificate{
 		Version:     1,
 		InputRecord: ir,
-<<<<<<< HEAD
-		UnicityTreeCertificate: &UnicityTreeCertificate{Version: 1,
-=======
 		TRHash:      trHash,
 		UnicityTreeCertificate: &UnicityTreeCertificate{
->>>>>>> 669e8565
+			Version:                  1,
 			SystemIdentifier:         pdr.SystemIdentifier,
 			PartitionDescriptionHash: leaf.PartitionDescriptionHash,
 		},
