--- conflicted
+++ resolved
@@ -8,11 +8,8 @@
 	"hash"
 
 	"github.com/alphabill-org/alphabill-go-base/tree/imt"
-<<<<<<< HEAD
+	"github.com/alphabill-org/alphabill-go-base/types/hex"
 	"github.com/alphabill-org/alphabill-go-base/util"
-=======
-	"github.com/alphabill-org/alphabill-go-base/types/hex"
->>>>>>> c05dcdba
 )
 
 var (
@@ -48,16 +45,11 @@
 	if x == nil {
 		return ErrUnicityTreeCertificateIsNil
 	}
-<<<<<<< HEAD
 	if x.Version == 0 {
 		return ErrInvalidVersion(x)
 	}
-	if x.SystemIdentifier != systemIdentifier {
-		return fmt.Errorf("invalid system identifier: expected %s, got %s", systemIdentifier, x.SystemIdentifier)
-=======
 	if x.PartitionIdentifier != partitionID {
 		return fmt.Errorf("invalid partition identifier: expected %s, got %s", partitionID, x.PartitionIdentifier)
->>>>>>> c05dcdba
 	}
 	if !bytes.Equal(systemDescriptionHash, x.PartitionDescriptionHash) {
 		return fmt.Errorf("invalid system description hash: expected %X, got %X", systemDescriptionHash, x.PartitionDescriptionHash)
@@ -76,12 +68,8 @@
 }
 
 func (x *UnicityTreeCertificate) AddToHasher(hasher hash.Hash) {
-<<<<<<< HEAD
 	hasher.Write(util.Uint32ToBytes(x.Version))
-	hasher.Write(x.SystemIdentifier.Bytes())
-=======
 	hasher.Write(x.PartitionIdentifier.Bytes())
->>>>>>> c05dcdba
 	for _, hashStep := range x.HashSteps {
 		hasher.Write(hashStep.Key)
 		hasher.Write(hashStep.Hash)
