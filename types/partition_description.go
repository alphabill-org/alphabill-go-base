--- conflicted
+++ resolved
@@ -32,19 +32,8 @@
 }
 
 type PartitionDescriptionRecord struct {
-<<<<<<< HEAD
-	_                 struct{}  `cbor:",toarray"`
+	_                   struct{}    `cbor:",toarray"`
 	Version           ABVersion `json:"version,omitempty"`
-	NetworkIdentifier NetworkID `json:"network_identifier,omitempty"`
-	SystemIdentifier  SystemID  `json:"system_identifier,omitempty"`
-	// System Type Descriptor is only used (ie is not nil) when SystemIdentifier == 0
-	SystemDescriptor *SystemTypeDescriptor `json:"system_type_descriptor,omitempty"`
-	TypeIdLen        uint32                `json:"type_id_length"`
-	UnitIdLen        uint32                `json:"unit_id_length"`
-	Shards           ShardingScheme        `json:"sharding_scheme"`
-	SummaryTrustBase []byte                `json:"summary_trust_base,omitempty"`
-=======
-	_                   struct{}    `cbor:",toarray"`
 	NetworkIdentifier   NetworkID   `json:"networkIdentifier"`
 	PartitionIdentifier PartitionID `json:"partitionIdentifier"`
 	// System Type Descriptor is only used (ie is not nil) when PartitionIdentifier == 0
@@ -53,7 +42,6 @@
 	UnitIdLen        uint32                `json:"unitIdLength"`
 	Shards           ShardingScheme        `json:"shardingScheme"`
 	SummaryTrustBase hex.Bytes             `json:"summaryTrustBase"`
->>>>>>> c05dcdba
 	T2Timeout        time.Duration         `json:"t2timeout"`
 	FeeCreditBill    *FeeCreditBill        `json:"feeCreditBill"`
 	//todo: Transaction cost function
