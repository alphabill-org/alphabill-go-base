--- conflicted
+++ resolved
@@ -9,19 +9,11 @@
 )
 
 func Test_PartitionDescriptionRecord_Hash(t *testing.T) {
-<<<<<<< HEAD
 	pdr := PartitionDescriptionRecord{Version: 1,
-		SystemIdentifier: 1,
-		TypeIdLen:        8,
-		UnitIdLen:        256,
-		T2Timeout:        2500 * time.Millisecond,
-=======
-	pdr := PartitionDescriptionRecord{
 		PartitionIdentifier: 1,
 		TypeIdLen:           8,
 		UnitIdLen:           256,
 		T2Timeout:           2500 * time.Millisecond,
->>>>>>> c05dcdba
 	}
 	sdrHash := pdr.Hash(crypto.SHA256)
 
@@ -41,21 +33,12 @@
 
 func Test_PartitionDescriptionRecord_IsValid(t *testing.T) {
 	validPDR := func() *PartitionDescriptionRecord {
-<<<<<<< HEAD
 		return &PartitionDescriptionRecord{Version: 1,
-			NetworkIdentifier: 5,
-			SystemIdentifier:  1,
-			TypeIdLen:         8,
-			UnitIdLen:         256,
-			T2Timeout:         2500 * time.Millisecond,
-=======
-		return &PartitionDescriptionRecord{
 			NetworkIdentifier:   5,
 			PartitionIdentifier: 1,
 			TypeIdLen:           8,
 			UnitIdLen:           256,
 			T2Timeout:           2500 * time.Millisecond,
->>>>>>> c05dcdba
 		}
 	}
 
@@ -113,21 +96,12 @@
 
 func Test_PartitionDescriptionRecord_IsValidShard(t *testing.T) {
 	t.Run("empty scheme", func(t *testing.T) {
-<<<<<<< HEAD
 		pdr := &PartitionDescriptionRecord{Version: 1,
-			SystemIdentifier: 1,
-			TypeIdLen:        8,
-			UnitIdLen:        256,
-			T2Timeout:        2500 * time.Millisecond,
-			Shards:           nil,
-=======
-		pdr := &PartitionDescriptionRecord{
 			PartitionIdentifier: 1,
 			TypeIdLen:           8,
 			UnitIdLen:           256,
 			T2Timeout:           2500 * time.Millisecond,
 			Shards:              nil,
->>>>>>> c05dcdba
 		}
 
 		// empty sharding scheme - only empty id is valid
@@ -138,19 +112,11 @@
 	})
 
 	t.Run("non empty scheme", func(t *testing.T) {
-<<<<<<< HEAD
 		pdr := &PartitionDescriptionRecord{Version: 1,
-			SystemIdentifier: 1,
-			TypeIdLen:        8,
-			UnitIdLen:        256,
-			T2Timeout:        2500 * time.Millisecond,
-=======
-		pdr := &PartitionDescriptionRecord{
 			PartitionIdentifier: 1,
 			TypeIdLen:           8,
 			UnitIdLen:           256,
 			T2Timeout:           2500 * time.Millisecond,
->>>>>>> c05dcdba
 			Shards: ShardingScheme{
 				ShardID{bits: []byte{0}, length: 1},
 				ShardID{bits: []byte{1}, length: 1},
@@ -171,19 +137,11 @@
 	})
 
 	t.Run("shard id longer than unit id", func(t *testing.T) {
-<<<<<<< HEAD
 		pdr := &PartitionDescriptionRecord{Version: 1,
-			SystemIdentifier: 1,
-			TypeIdLen:        8,
-			UnitIdLen:        8,
-			T2Timeout:        2500 * time.Millisecond,
-=======
-		pdr := &PartitionDescriptionRecord{
 			PartitionIdentifier: 1,
 			TypeIdLen:           8,
 			UnitIdLen:           8,
 			T2Timeout:           2500 * time.Millisecond,
->>>>>>> c05dcdba
 			Shards: ShardingScheme{
 				ShardID{bits: []byte{0}, length: 1},
 				ShardID{bits: []byte{1}, length: 1},
@@ -196,19 +154,11 @@
 
 func Test_PartitionDescriptionRecord_UnitIdValidator(t *testing.T) {
 	t.Run("unit ID length", func(t *testing.T) {
-<<<<<<< HEAD
 		pdr := &PartitionDescriptionRecord{Version: 1,
-			SystemIdentifier: 1,
-			TypeIdLen:        8,
-			UnitIdLen:        8,
-			T2Timeout:        2500 * time.Millisecond,
-=======
-		pdr := &PartitionDescriptionRecord{
 			PartitionIdentifier: 1,
 			TypeIdLen:           8,
 			UnitIdLen:           8,
 			T2Timeout:           2500 * time.Millisecond,
->>>>>>> c05dcdba
 		}
 		vf := pdr.UnitIdValidator(ShardID{})
 
@@ -222,19 +172,11 @@
 	})
 
 	t.Run("matching shard ID", func(t *testing.T) {
-<<<<<<< HEAD
 		pdr := &PartitionDescriptionRecord{Version: 1,
-			SystemIdentifier: 1,
-			TypeIdLen:        8,
-			UnitIdLen:        8,
-			T2Timeout:        2500 * time.Millisecond,
-=======
-		pdr := &PartitionDescriptionRecord{
 			PartitionIdentifier: 1,
 			TypeIdLen:           8,
 			UnitIdLen:           8,
 			T2Timeout:           2500 * time.Millisecond,
->>>>>>> c05dcdba
 			Shards: ShardingScheme{
 				ShardID{bits: []byte{0}, length: 1},
 				ShardID{bits: []byte{1}, length: 1},
