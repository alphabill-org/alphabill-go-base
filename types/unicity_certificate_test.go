package types

import (
	"bytes"
	"crypto"
	"crypto/sha256"
	"testing"

	"github.com/stretchr/testify/require"

	testsig "github.com/alphabill-org/alphabill-go-base/testutils/sig"
	"github.com/alphabill-org/alphabill-go-base/tree/imt"
	"github.com/alphabill-org/alphabill-go-base/types/hex"
<<<<<<< HEAD
	"github.com/stretchr/testify/require"
=======
>>>>>>> 75a498fc
)

func TestUnicityCertificate_IsValid(t *testing.T) {
	const partitionID PartitionID = 0x01010101
	pdrh := zeroHash
	trHash := zeroHash
	signer, _ := testsig.CreateSignerAndVerifier(t)

	inputRecord := &InputRecord{
		Version:         1,
		PreviousHash:    []byte{0, 0, 1},
		Hash:            []byte{0, 0, 2},
		BlockHash:       []byte{0, 0, 3},
		SummaryValue:    []byte{0, 0, 4},
		RoundNumber:     1,
		Epoch:           0,
		SumOfEarnedFees: 20,
	}

	sTree, err := CreateShardTree(ShardingScheme{}, []ShardTreeInput{{IR: inputRecord, TRHash: trHash}}, crypto.SHA256)
	require.NoError(t, err)
	stCert, err := sTree.Certificate(ShardID{})
	require.NoError(t, err)

	leaf := []*UnicityTreeData{{
		Partition:     partitionID,
		ShardTreeRoot: sTree.RootHash(),
		PDRHash:       pdrh,
	}}
	ut, err := NewUnicityTree(crypto.SHA256, leaf)
	require.NoError(t, err)
	utCert, err := ut.Certificate(partitionID)
	require.NoError(t, err)

	validUC := func(t *testing.T) *UnicityCertificate {
		seal := &UnicitySeal{
			Version:              1,
			RootChainRoundNumber: 1,
			Timestamp:            NewTimestamp(),
			PreviousHash:         zeroHash,
			Hash:                 ut.RootHash(),
		}
		require.NoError(t, seal.Sign("test", signer))

		return &UnicityCertificate{
<<<<<<< HEAD
			Version:     1,
			InputRecord: inputRecord,
			TRHash:      zeroHash,
			UnicityTreeCertificate: &UnicityTreeCertificate{Version: 1,
				PartitionIdentifier:      partitionID,
				PartitionDescriptionHash: zeroHash,
				HashSteps:                []*imt.PathItem{{Key: partitionID.Bytes(), Hash: utLeafHash}},
			},
			UnicitySeal: seal,
=======
			Version:                1,
			InputRecord:            inputRecord,
			TRHash:                 trHash,
			ShardTreeCertificate:   stCert,
			UnicityTreeCertificate: utCert,
			UnicitySeal:            seal,
>>>>>>> 75a498fc
		}
	}

	require.NoError(t, validUC(t).IsValid(crypto.SHA256, partitionID, pdrh))

	t.Run("UC is nil", func(t *testing.T) {
		var uc *UnicityCertificate
		require.EqualValues(t, 0, uc.GetRoundNumber())
		require.EqualValues(t, 0, uc.GetRootRoundNumber())
		require.Nil(t, uc.GetStateHash())
		require.ErrorIs(t, uc.Verify(nil, crypto.SHA256, 0, nil), ErrUnicityCertificateIsNil)
	})

	t.Run("invalid input record", func(t *testing.T) {
		uc := validUC(t)
		uc.InputRecord = nil
		require.EqualValues(t, 0, uc.GetRoundNumber())
		require.Nil(t, uc.GetStateHash())
		require.ErrorIs(t, uc.IsValid(crypto.SHA256, partitionID, pdrh), ErrInputRecordIsNil)
	})

	t.Run("invalid UnicityTreeCertificate", func(t *testing.T) {
		uc := validUC(t)
		uc.UnicityTreeCertificate = nil
		require.ErrorIs(t, uc.IsValid(crypto.SHA256, partitionID, pdrh), ErrUnicityTreeCertificateIsNil)
	})

	t.Run("invalid unicity seal", func(t *testing.T) {
		uc := validUC(t)
		uc.UnicitySeal = nil
		require.ErrorIs(t, uc.IsValid(crypto.SHA256, partitionID, pdrh), ErrUnicitySealIsNil)
	})

	t.Run("invalid version", func(t *testing.T) {
		uc := validUC(t)
		uc.Version = 0
		require.EqualError(t, uc.IsValid(crypto.SHA256, partitionID, pdrh), `invalid version (type *types.UnicityCertificate)`)

		uc.Version = 2
		require.EqualError(t, uc.IsValid(crypto.SHA256, partitionID, pdrh), `invalid version (type *types.UnicityCertificate)`)
	})

	t.Run("invalid TRHash", func(t *testing.T) {
		uc := validUC(t)
		uc.TRHash = nil
		require.EqualError(t, uc.IsValid(crypto.SHA256, partitionID, pdrh), `invalid TRHash: expected 32 bytes, got 0 bytes`)

		uc.TRHash = make([]byte, 33)
		require.EqualError(t, uc.IsValid(crypto.SHA256, partitionID, pdrh), `invalid TRHash: expected 32 bytes, got 33 bytes`)
	})

	t.Run("invalid shard tree cert", func(t *testing.T) {
		uc := validUC(t)
		uc.ShardTreeCertificate.Shard = ShardID{bits: []byte{0}, length: 1}
		require.EqualError(t, uc.IsValid(crypto.SHA256, partitionID, pdrh), `invalid shard tree certificate: shard ID is 1 bits but got 0 sibling hashes`)
	})
}

func TestUnicityCertificate_Verify(t *testing.T) {
	sid0, sid1 := ShardID{}.Split()
	pdr := PartitionDescriptionRecord{
		PartitionIdentifier: 0x0f0f0f0f,
		TypeIdLen:           8,
		UnitIdLen:           256,
		Shards:              ShardingScheme{sid0, sid1},
	}
	pdrHash := pdr.Hash(crypto.SHA256)

	trHash0 := bytes.Repeat([]byte{10}, 32)
	trHash1 := bytes.Repeat([]byte{11}, 32)

	signer, verifier := testsig.CreateSignerAndVerifier(t)
	tb := NewTrustBase(t, verifier)

	ir0 := InputRecord{
		Version:         1,
		PreviousHash:    []byte{0, 0, 1},
		Hash:            []byte{0, 0, 2},
		BlockHash:       []byte{0, 0, 3},
		SummaryValue:    []byte{0, 0, 4},
		RoundNumber:     1,
		Epoch:           0,
		SumOfEarnedFees: 20,
	}
	ir1 := ir0
	ir1.RoundNumber = 900

	sTree, err := CreateShardTree(
		pdr.Shards,
		[]ShardTreeInput{
			{Shard: sid0, IR: &ir0, TRHash: trHash0},
			{Shard: sid1, IR: &ir1, TRHash: trHash1},
		},
		crypto.SHA256)
	require.NoError(t, err)

	ut, err := NewUnicityTree(crypto.SHA256, []*UnicityTreeData{{
		Partition:     pdr.PartitionIdentifier,
		ShardTreeRoot: sTree.RootHash(),
		PDRHash:       pdrHash,
	}})
	require.NoError(t, err)
	utCert, err := ut.Certificate(pdr.PartitionIdentifier)
	require.NoError(t, err)

	validUC := func(t *testing.T, sid ShardID, ir *InputRecord, trHash []byte) *UnicityCertificate {
		stCert, err := sTree.Certificate(sid)
		require.NoError(t, err)

		seal := &UnicitySeal{
			Version:              1,
			RootChainRoundNumber: 1,
			Timestamp:            NewTimestamp(),
			PreviousHash:         zeroHash,
<<<<<<< HEAD
			Hash:                 hexDecode(t, "C74D4EA52F8E4D121B20AFC7A628C06F32CF56699DFF6C85676C767F439E8FF4"),
		}
		require.NoError(t, seal.Sign("test", signer))
		uc := &UnicityCertificate{
			Version:     1,
			InputRecord: inputRecord,
			TRHash:      make([]byte, 32),
			UnicityTreeCertificate: &UnicityTreeCertificate{Version: 1,
				PartitionIdentifier:      identifier,
				PartitionDescriptionHash: zeroHash,
			},
			UnicitySeal: seal,
		}
		require.EqualError(t, uc.Verify(nil, crypto.SHA256, identifier, sdrh),
			"unicity seal signature validation failed: root node info is missing")
	})
	t.Run("verify ok", func(t *testing.T) {
		signer, verifier := testsig.CreateSignerAndVerifier(t)
		inputRecord := &InputRecord{
			Version:         1,
			PreviousHash:    []byte{0, 0, 1},
			Hash:            []byte{0, 0, 2},
			BlockHash:       []byte{0, 0, 3},
			SummaryValue:    []byte{0, 0, 4},
			RoundNumber:     1,
			SumOfEarnedFees: 20,
		}
		seal := &UnicitySeal{
			Version:              1,
			RootChainRoundNumber: 1,
			Timestamp:            1712524909,
			PreviousHash:         zeroHash,
			Hash:                 hexDecode(t, "C74D4EA52F8E4D121B20AFC7A628C06F32CF56699DFF6C85676C767F439E8FF4"),
		}
		require.NoError(t, seal.Sign("test", signer))
		uc := &UnicityCertificate{
			Version:     1,
			InputRecord: inputRecord,
			TRHash:      make([]byte, 32),
			UnicityTreeCertificate: &UnicityTreeCertificate{Version: 1,
				PartitionIdentifier:      identifier,
				PartitionDescriptionHash: zeroHash,
			},
			UnicitySeal: seal,
=======
			Hash:                 ut.RootHash(),
		}
		require.NoError(t, seal.Sign("test", signer))

		return &UnicityCertificate{
			Version:                1,
			InputRecord:            ir,
			TRHash:                 trHash,
			ShardTreeCertificate:   stCert,
			UnicityTreeCertificate: utCert,
			UnicitySeal:            seal,
>>>>>>> 75a498fc
		}
	}

	require.NoError(t, validUC(t, sid0, &ir0, trHash0).Verify(tb, crypto.SHA256, pdr.PartitionIdentifier, pdrHash))
	require.NoError(t, validUC(t, sid1, &ir1, trHash1).Verify(tb, crypto.SHA256, pdr.PartitionIdentifier, pdrHash))

	t.Run("IsValid", func(t *testing.T) {
		// check that IsValid is called
		uc := UnicityCertificate{Version: 1}
		require.EqualError(t, uc.Verify(nil, crypto.SHA256, 0, nil),
			"invalid unicity certificate: input record error: input record is nil")
	})

	t.Run("tb is nil", func(t *testing.T) {
		uc := validUC(t, sid0, &ir0, trHash0)
		require.EqualError(t, uc.Verify(nil, crypto.SHA256, pdr.PartitionIdentifier, pdrHash), "verifying unicity seal: root node info is missing")
	})

	t.Run("invalid root hash", func(t *testing.T) {
		uc := validUC(t, sid0, &ir0, trHash0)
		uc.UnicitySeal.Hash = []byte{1, 2, 3}
		require.EqualError(t, uc.Verify(tb, crypto.SHA256, pdr.PartitionIdentifier, pdrHash),
			"unicity seal hash 010203 does not match with the root hash of the unicity tree B136DD1374DB5CD44D979E539D569B301AA3A706C76B0E4681C169687EC68994")
	})
}

func TestUnicityCertificate_isRepeat(t *testing.T) {
	uc := &UnicityCertificate{
		Version: 1,
		InputRecord: &InputRecord{
			Version:         1,
			PreviousHash:    []byte{0, 0, 1},
			Hash:            []byte{0, 0, 2},
			BlockHash:       []byte{0, 0, 3},
			SummaryValue:    []byte{0, 0, 4},
			RoundNumber:     6,
			SumOfEarnedFees: 20,
		},
		UnicitySeal: &UnicitySeal{
			Version:              1,
			RootChainRoundNumber: 1,
		},
	}
	require.EqualValues(t, []byte{0, 0, 2}, uc.GetStateHash())
	// everything is equal, this is the same UC and not repeat
	require.False(t, isRepeat(uc, uc))
	ruc := &UnicityCertificate{
		Version:     1,
		InputRecord: uc.InputRecord.NewRepeatIR(),
		UnicitySeal: &UnicitySeal{
			Version:              1,
			RootChainRoundNumber: uc.UnicitySeal.RootChainRoundNumber + 1,
		},
	}
	require.True(t, ruc.IsRepeat(uc))
	// now it is repeat of previous round
	require.True(t, isRepeat(uc, ruc))
	ruc.UnicitySeal.RootChainRoundNumber++
	// still is considered a repeat uc
	require.True(t, isRepeat(uc, ruc))
	// with incremented round number, not a repeat uc
	ruc.InputRecord.RoundNumber++
	require.False(t, isRepeat(uc, ruc))
	// if anything else changes, it is no longer considered repeat
	require.False(t, isRepeat(uc, &UnicityCertificate{
		Version: 1,
		InputRecord: &InputRecord{
			Version:         1,
			Hash:            []byte{0, 0, 2},
			BlockHash:       []byte{0, 0, 3},
			SummaryValue:    []byte{0, 0, 4},
			RoundNumber:     6,
			SumOfEarnedFees: 20,
		},
	}))
	require.False(t, isRepeat(uc, &UnicityCertificate{
		Version: 1,
		InputRecord: &InputRecord{
			Version:         1,
			PreviousHash:    []byte{0, 0, 1},
			Hash:            []byte{0, 0, 2},
			BlockHash:       []byte{0, 0, 3},
			SummaryValue:    []byte{0, 0, 4},
			RoundNumber:     6,
			SumOfEarnedFees: 2,
		},
	}))
	// also not if order is opposite
	require.False(t, isRepeat(ruc, uc))
}

func TestCheckNonEquivocatingCertificates(t *testing.T) {
	t.Run("err - previous UC is nil", func(t *testing.T) {
		var prevUC *UnicityCertificate = nil
		newUC := &UnicityCertificate{
			Version: 1,
			InputRecord: &InputRecord{
				Version:         1,
				PreviousHash:    []byte{0, 0, 1},
				Hash:            []byte{0, 0, 2},
				BlockHash:       []byte{0, 0, 3},
				SummaryValue:    []byte{0, 0, 4},
				RoundNumber:     6,
				SumOfEarnedFees: 2,
			},
			UnicitySeal: &UnicitySeal{Version: 1, RootChainRoundNumber: 10},
		}
		require.ErrorIs(t, CheckNonEquivocatingCertificates(prevUC, newUC), ErrLastUCIsNil)
	})
	t.Run("err - new UC is nil", func(t *testing.T) {
		prevUC := &UnicityCertificate{
			Version: 1,
			InputRecord: &InputRecord{
				Version:         1,
				PreviousHash:    []byte{0, 0, 1},
				Hash:            []byte{0, 0, 2},
				BlockHash:       []byte{0, 0, 3},
				SummaryValue:    []byte{0, 0, 4},
				RoundNumber:     6,
				SumOfEarnedFees: 2,
			},
			UnicitySeal: &UnicitySeal{Version: 1, RootChainRoundNumber: 10},
		}
		var newUC *UnicityCertificate = nil
		require.ErrorIs(t, CheckNonEquivocatingCertificates(prevUC, newUC), ErrUCIsNil)
	})
	t.Run("equal UC's", func(t *testing.T) {
		prevUC := &UnicityCertificate{
			Version: 1,
			InputRecord: &InputRecord{
				Version:         1,
				PreviousHash:    []byte{0, 0, 1},
				Hash:            []byte{0, 0, 2},
				BlockHash:       []byte{0, 0, 3},
				SummaryValue:    []byte{0, 0, 4},
				RoundNumber:     6,
				SumOfEarnedFees: 2,
			},
			UnicitySeal: &UnicitySeal{Version: 1, RootChainRoundNumber: 10},
		}
		newUC := &UnicityCertificate{
			Version: 1,
			InputRecord: &InputRecord{
				Version:         1,
				PreviousHash:    []byte{0, 0, 1},
				Hash:            []byte{0, 0, 2},
				BlockHash:       []byte{0, 0, 3},
				SummaryValue:    []byte{0, 0, 4},
				RoundNumber:     6,
				SumOfEarnedFees: 2,
			},
			UnicitySeal: &UnicitySeal{Version: 1, RootChainRoundNumber: 10},
		}
		require.NoError(t, CheckNonEquivocatingCertificates(prevUC, newUC))
	})
	t.Run("equal round, different UC", func(t *testing.T) {
		prevUC := &UnicityCertificate{
			InputRecord: &InputRecord{
				PreviousHash:    []byte{0, 0, 1},
				Hash:            []byte{0, 0, 2},
				BlockHash:       []byte{0, 0, 3},
				SummaryValue:    []byte{0, 0, 5},
				RoundNumber:     6,
				SumOfEarnedFees: 2,
			},
			UnicitySeal: &UnicitySeal{RootChainRoundNumber: 10},
		}
		newUC := &UnicityCertificate{
			InputRecord: &InputRecord{
				PreviousHash:    []byte{0, 0, 1},
				Hash:            []byte{0, 0, 2},
				BlockHash:       []byte{0, 0, 3},
				SummaryValue:    []byte{0, 0, 4},
				RoundNumber:     6,
				SumOfEarnedFees: 2,
			},
			UnicitySeal: &UnicitySeal{RootChainRoundNumber: 10},
		}
		require.EqualError(t, CheckNonEquivocatingCertificates(prevUC, newUC), "equivocating UC, different input records for same partition round 6")
	})
	t.Run("new is older partition round", func(t *testing.T) {
		prevUC := &UnicityCertificate{
			InputRecord: &InputRecord{
				PreviousHash:    []byte{0, 0, 1},
				Hash:            []byte{0, 0, 2},
				BlockHash:       []byte{0, 0, 3},
				SummaryValue:    []byte{0, 0, 4},
				RoundNumber:     6,
				SumOfEarnedFees: 2,
			},
			UnicitySeal: &UnicitySeal{RootChainRoundNumber: 10},
		}
		newUC := &UnicityCertificate{
			InputRecord: &InputRecord{
				PreviousHash:    []byte{0, 0, 1},
				Hash:            []byte{0, 0, 2},
				BlockHash:       []byte{0, 0, 3},
				SummaryValue:    []byte{0, 0, 4},
				RoundNumber:     5,
				SumOfEarnedFees: 2,
			},
			UnicitySeal: &UnicitySeal{RootChainRoundNumber: 10},
		}
		require.EqualError(t, CheckNonEquivocatingCertificates(prevUC, newUC), "new certificate is from older partition round 5 than previous certificate 6")
	})
	t.Run("new is older root round", func(t *testing.T) {
		prevUC := &UnicityCertificate{
			InputRecord: &InputRecord{
				PreviousHash:    []byte{0, 0, 1},
				Hash:            []byte{0, 0, 2},
				BlockHash:       []byte{0, 0, 3},
				SummaryValue:    []byte{0, 0, 4},
				RoundNumber:     6,
				SumOfEarnedFees: 2,
			},
			UnicitySeal: &UnicitySeal{RootChainRoundNumber: 10},
		}
		newUC := &UnicityCertificate{
			InputRecord: &InputRecord{
				PreviousHash:    []byte{0, 0, 1},
				Hash:            []byte{0, 0, 2},
				BlockHash:       []byte{0, 0, 3},
				SummaryValue:    []byte{0, 0, 4},
				RoundNumber:     6,
				SumOfEarnedFees: 2,
			},
			UnicitySeal: &UnicitySeal{RootChainRoundNumber: 9},
		}
		require.EqualError(t, CheckNonEquivocatingCertificates(prevUC, newUC), "new certificate is from older root round 9 than previous certificate 10")
	})
	t.Run("round gap, new is 0H block repeating the same state as last seen", func(t *testing.T) {
		prevUC := &UnicityCertificate{
			InputRecord: &InputRecord{
				PreviousHash:    []byte{0, 0, 1},
				Hash:            []byte{0, 0, 2},
				BlockHash:       []byte{0, 0, 3},
				SummaryValue:    []byte{0, 0, 4},
				RoundNumber:     6,
				SumOfEarnedFees: 2,
			},
			UnicitySeal: &UnicitySeal{RootChainRoundNumber: 10},
		}
		newUC := &UnicityCertificate{
			InputRecord: &InputRecord{
				PreviousHash:    []byte{0, 0, 2},
				Hash:            []byte{0, 0, 2},
				BlockHash:       []byte{0, 0, 3},
				SummaryValue:    []byte{0, 0, 4},
				RoundNumber:     8,
				SumOfEarnedFees: 2,
			},
			UnicitySeal: &UnicitySeal{RootChainRoundNumber: 11},
		}
		require.EqualError(t, CheckNonEquivocatingCertificates(prevUC, newUC), "new UC extends state hash, new state hash does not change, but block is not empty")
	})
	t.Run("ok - new empty block UC", func(t *testing.T) {
		prevUC := &UnicityCertificate{
			InputRecord: &InputRecord{
				PreviousHash:    []byte{0, 0, 1},
				Hash:            []byte{0, 0, 2},
				BlockHash:       []byte{0, 0, 3},
				SummaryValue:    []byte{0, 0, 4},
				RoundNumber:     6,
				SumOfEarnedFees: 2,
			},
			UnicitySeal: &UnicitySeal{RootChainRoundNumber: 10},
		}
		newUC := &UnicityCertificate{
			InputRecord: &InputRecord{
				PreviousHash:    []byte{0, 0, 2},
				Hash:            []byte{0, 0, 2},
				BlockHash:       []byte{0, 0, 0},
				SummaryValue:    []byte{0, 0, 3},
				RoundNumber:     7,
				SumOfEarnedFees: 1,
			},
			UnicitySeal: &UnicitySeal{RootChainRoundNumber: 11},
		}
		require.NoError(t, CheckNonEquivocatingCertificates(prevUC, newUC))
	})
	t.Run("ok - repeat UC of empty block", func(t *testing.T) {
		prevUC := &UnicityCertificate{
			InputRecord: &InputRecord{
				PreviousHash:    []byte{0, 0, 2},
				Hash:            []byte{0, 0, 2},
				BlockHash:       []byte{0, 0, 0},
				SummaryValue:    []byte{0, 0, 3},
				RoundNumber:     6,
				SumOfEarnedFees: 1,
			},
			UnicitySeal: &UnicitySeal{RootChainRoundNumber: 10},
		}
		newUC := &UnicityCertificate{
			InputRecord: &InputRecord{
				PreviousHash:    []byte{0, 0, 2},
				Hash:            []byte{0, 0, 2},
				BlockHash:       []byte{0, 0, 0},
				SummaryValue:    []byte{0, 0, 3},
				RoundNumber:     9,
				SumOfEarnedFees: 1,
			},
			UnicitySeal: &UnicitySeal{RootChainRoundNumber: 18},
		}
		require.NoError(t, CheckNonEquivocatingCertificates(prevUC, newUC))
	})
	t.Run("ok - too far apart to compare", func(t *testing.T) {
		prevUC := &UnicityCertificate{
			InputRecord: &InputRecord{
				PreviousHash:    []byte{0, 0, 1},
				Hash:            []byte{0, 0, 2},
				BlockHash:       []byte{0, 0, 2},
				SummaryValue:    []byte{0, 0, 3},
				RoundNumber:     6,
				SumOfEarnedFees: 1,
			},
			UnicitySeal: &UnicitySeal{RootChainRoundNumber: 10},
		}
		newUC := &UnicityCertificate{
			InputRecord: &InputRecord{
				PreviousHash:    []byte{3, 3, 3},
				Hash:            []byte{4, 4, 4},
				BlockHash:       []byte{0, 0, 0},
				SummaryValue:    []byte{0, 0, 3},
				RoundNumber:     9,
				SumOfEarnedFees: 1,
			},
			UnicitySeal: &UnicitySeal{RootChainRoundNumber: 18},
		}
		require.NoError(t, CheckNonEquivocatingCertificates(prevUC, newUC))
	})
	t.Run("ok - normal progress", func(t *testing.T) {
		prevUC := &UnicityCertificate{
			InputRecord: &InputRecord{
				PreviousHash:    []byte{0, 0, 1},
				Hash:            []byte{0, 0, 2},
				BlockHash:       []byte{0, 0, 3},
				SummaryValue:    []byte{0, 0, 4},
				RoundNumber:     6,
				SumOfEarnedFees: 2,
			},
			UnicitySeal: &UnicitySeal{RootChainRoundNumber: 10},
		}
		newUC := &UnicityCertificate{
			InputRecord: &InputRecord{
				PreviousHash:    []byte{0, 0, 2},
				Hash:            []byte{0, 0, 3},
				BlockHash:       []byte{0, 0, 4},
				SummaryValue:    []byte{0, 0, 6},
				RoundNumber:     7,
				SumOfEarnedFees: 1,
			},
			UnicitySeal: &UnicitySeal{RootChainRoundNumber: 11},
		}
		require.NoError(t, CheckNonEquivocatingCertificates(prevUC, newUC))
	})
	t.Run("error - state changes, but block hash is 0h", func(t *testing.T) {
		prevUC := &UnicityCertificate{
			InputRecord: &InputRecord{
				PreviousHash:    []byte{0, 0, 1},
				Hash:            []byte{0, 0, 2},
				BlockHash:       []byte{0, 0, 3},
				SummaryValue:    []byte{0, 0, 4},
				RoundNumber:     6,
				SumOfEarnedFees: 2,
			},
			UnicitySeal: &UnicitySeal{RootChainRoundNumber: 10},
		}
		newUC := &UnicityCertificate{
			InputRecord: &InputRecord{
				PreviousHash:    []byte{0, 0, 2},
				Hash:            []byte{0, 0, 3},
				BlockHash:       []byte{0, 0, 0},
				SummaryValue:    []byte{0, 0, 6},
				RoundNumber:     7,
				SumOfEarnedFees: 1,
			},
			UnicitySeal: &UnicitySeal{RootChainRoundNumber: 11},
		}
		require.Error(t, CheckNonEquivocatingCertificates(prevUC, newUC))
	})
	t.Run("ok - repeat UC of previous state (skipping some repeats between)", func(t *testing.T) {
		prevUC := &UnicityCertificate{
			InputRecord: &InputRecord{
				PreviousHash:    []byte{0, 0, 1},
				Hash:            []byte{0, 0, 2},
				BlockHash:       []byte{0, 0, 3},
				SummaryValue:    []byte{0, 0, 4},
				RoundNumber:     6,
				SumOfEarnedFees: 2,
			},
			UnicitySeal: &UnicitySeal{RootChainRoundNumber: 10},
		}
		newUC := &UnicityCertificate{
			InputRecord: &InputRecord{
				PreviousHash:    []byte{0, 0, 2},
				Hash:            []byte{0, 0, 3},
				BlockHash:       []byte{0, 0, 2},
				SummaryValue:    []byte{0, 0, 6},
				RoundNumber:     8,
				SumOfEarnedFees: 1,
			},
			UnicitySeal: &UnicitySeal{RootChainRoundNumber: 16},
		}
		require.NoError(t, CheckNonEquivocatingCertificates(prevUC, newUC))
	})
	t.Run("err - block hash repeats on normal progress", func(t *testing.T) {
		prevUC := &UnicityCertificate{
			InputRecord: &InputRecord{
				PreviousHash:    []byte{0, 0, 1},
				Hash:            []byte{0, 0, 2},
				BlockHash:       []byte{0, 0, 3},
				SummaryValue:    []byte{0, 0, 4},
				RoundNumber:     6,
				SumOfEarnedFees: 2,
			},
			UnicitySeal: &UnicitySeal{RootChainRoundNumber: 10},
		}
		newUC := &UnicityCertificate{
			InputRecord: &InputRecord{
				PreviousHash:    []byte{0, 0, 2},
				Hash:            []byte{0, 0, 3},
				BlockHash:       []byte{0, 0, 3},
				SummaryValue:    []byte{0, 0, 6},
				RoundNumber:     7,
				SumOfEarnedFees: 1,
			},
			UnicitySeal: &UnicitySeal{RootChainRoundNumber: 11},
		}
		require.EqualError(t, CheckNonEquivocatingCertificates(prevUC, newUC), "new certificate repeats previous block hash")
	})
	t.Run("err - next round does not extend from previous state", func(t *testing.T) {
		prevUC := &UnicityCertificate{
			InputRecord: &InputRecord{
				PreviousHash:    []byte{0, 0, 1},
				Hash:            []byte{0, 0, 2},
				BlockHash:       []byte{0, 0, 3},
				SummaryValue:    []byte{0, 0, 4},
				RoundNumber:     6,
				SumOfEarnedFees: 2,
			},
			UnicitySeal: &UnicitySeal{RootChainRoundNumber: 10},
		}
		newUC := &UnicityCertificate{
			InputRecord: &InputRecord{
				PreviousHash:    []byte{0, 0, 1},
				Hash:            []byte{0, 0, 3},
				BlockHash:       []byte{0, 0, 4},
				SummaryValue:    []byte{0, 0, 6},
				RoundNumber:     7,
				SumOfEarnedFees: 1,
			},
			UnicitySeal: &UnicitySeal{RootChainRoundNumber: 11},
		}
		require.EqualError(t, CheckNonEquivocatingCertificates(prevUC, newUC), "new certificate does not extend previous state hash")
	})
	t.Run("err - extending from same state, but ", func(t *testing.T) {
		prevUC := &UnicityCertificate{
			InputRecord: &InputRecord{
				PreviousHash:    []byte{0, 0, 1},
				Hash:            []byte{0, 0, 2},
				BlockHash:       []byte{0, 0, 3},
				SummaryValue:    []byte{0, 0, 4},
				RoundNumber:     6,
				SumOfEarnedFees: 2,
			},
			UnicitySeal: &UnicitySeal{RootChainRoundNumber: 10},
		}
		newUC := &UnicityCertificate{
			InputRecord: &InputRecord{
				PreviousHash:    []byte{0, 0, 1},
				Hash:            []byte{0, 0, 3},
				BlockHash:       []byte{0, 0, 4},
				SummaryValue:    []byte{0, 0, 6},
				RoundNumber:     7,
				SumOfEarnedFees: 1,
			},
			UnicitySeal: &UnicitySeal{RootChainRoundNumber: 11},
		}
		require.EqualError(t, CheckNonEquivocatingCertificates(prevUC, newUC), "new certificate does not extend previous state hash")
	})
	t.Run("ok - too far apart to compare (can only check block hash)", func(t *testing.T) {
		prevUC := &UnicityCertificate{
			InputRecord: &InputRecord{
				PreviousHash:    []byte{0, 0, 1},
				Hash:            []byte{0, 0, 2},
				BlockHash:       []byte{0, 0, 3},
				SummaryValue:    []byte{0, 0, 4},
				RoundNumber:     6,
				SumOfEarnedFees: 2,
			},
			UnicitySeal: &UnicitySeal{RootChainRoundNumber: 10},
		}
		newUC := &UnicityCertificate{
			InputRecord: &InputRecord{
				PreviousHash:    []byte{0, 0, 5},
				Hash:            []byte{0, 0, 6},
				BlockHash:       []byte{0, 0, 4},
				SummaryValue:    []byte{0, 0, 2},
				RoundNumber:     9,
				SumOfEarnedFees: 1,
			},
			UnicitySeal: &UnicitySeal{RootChainRoundNumber: 15},
		}
		require.NoError(t, CheckNonEquivocatingCertificates(prevUC, newUC))
	})
}

func Test_UnicityCertificate_Hash(t *testing.T) {
	const partitionID PartitionID = 0x01010101
	uc := &UnicityCertificate{
		Version: 1,
		InputRecord: &InputRecord{
			Version:         1,
			PreviousHash:    []byte{0, 0, 1},
			Hash:            []byte{0, 0, 2},
			BlockHash:       []byte{0, 0, 3},
			SummaryValue:    []byte{0, 0, 4},
			RoundNumber:     6,
			SumOfEarnedFees: 20,
		},
<<<<<<< HEAD
		UnicityTreeCertificate: &UnicityTreeCertificate{Version: 1,
			PartitionIdentifier:      identifier,
			PartitionDescriptionHash: []byte{1, 2, 3, 4},
			HashSteps:                []*imt.PathItem{{Key: identifier.Bytes(), Hash: []byte{1, 2, 3}}},
=======
		UnicityTreeCertificate: &UnicityTreeCertificate{
			Partition: partitionID,
			PDRHash:   []byte{1, 2, 3, 4},
			HashSteps: []*imt.PathItem{{Key: partitionID.Bytes(), Hash: []byte{1, 2, 3}}},
>>>>>>> 75a498fc
		},
		UnicitySeal: &UnicitySeal{
			Version:              1,
			RootChainRoundNumber: 1,
			Timestamp:            9,
			PreviousHash:         []byte{1, 2, 3},
			Hash:                 []byte{2, 3, 4},
			Signatures:           map[string]hex.Bytes{"1": {1, 1, 1}},
		},
	}
	// serialize manually
	expectedBytes := []byte{
		0, 0, 0, 1, // UC: version
		0, 0, 0, 1, // IR: version
		0, 0, 1, // IR: previous hash
		0, 0, 2, // IR: hash
		0, 0, 3, // IR: block hash
		0, 0, 4, // IR: summary hash
		0, 0, 0, 0, 0, 0, 0, 6, // IR: round
		0, 0, 0, 0, 0, 0, 0, 0, // IR: epoch
		0, 0, 0, 0, 0, 0, 0, 20, // IR: sum of fees
		0, 0, 0, 1, // UT: version
		1, 1, 1, 1, // UT: identifier
		1, 1, 1, 1, 1, 2, 3, // UT: siblings key+hash
		1, 2, 3, 4, // UT: system description hash
		0, 0, 0, 1, // US: version
		0, 0, 0, 0, 0, 0, 0, 1, // US: root round
		0, 0, 0, 0, 0, 0, 0, 9, // US: timestamp
		1, 2, 3, // US: previous hash
		2, 3, 4, // US: hash
		'1', 1, 1, 1, // US: signature
	}
	expectedHash := sha256.Sum256(expectedBytes)
	require.EqualValues(t, expectedHash[:], uc.Hash(crypto.SHA256))
}

func TestUnicityCertificate_GetPreviousStateHash(t *testing.T) {
	t.Run("UC is nil", func(t *testing.T) {
		var x *UnicityCertificate = nil
		require.Nil(t, x.GetPreviousStateHash())
	})
	t.Run("IR is nil", func(t *testing.T) {
		x := &UnicityCertificate{}
		require.Nil(t, x.GetPreviousStateHash())
	})
	t.Run("hash value", func(t *testing.T) {
		x := &UnicityCertificate{
			InputRecord: &InputRecord{
				PreviousHash: []byte{1, 2, 3},
			},
		}
		require.Equal(t, []byte{1, 2, 3}, x.GetPreviousStateHash())
	})
}

func TestUnicityCertificate_GetFeeSum(t *testing.T) {
	t.Run("UC is nil", func(t *testing.T) {
		var x *UnicityCertificate = nil
		require.EqualValues(t, 0, x.GetFeeSum())
	})
	t.Run("IR is nil", func(t *testing.T) {
		x := &UnicityCertificate{}
		require.EqualValues(t, 0, x.GetFeeSum())
	})
	t.Run("hash value", func(t *testing.T) {
		x := &UnicityCertificate{
			InputRecord: &InputRecord{
				SumOfEarnedFees: 10,
			},
		}
		require.EqualValues(t, 10, x.GetFeeSum())
	})
}

func TestUnicityCertificate_GetSummaryValue(t *testing.T) {
	t.Run("UC is nil", func(t *testing.T) {
		var x *UnicityCertificate = nil
		require.Nil(t, x.GetSummaryValue())
	})
	t.Run("IR is nil", func(t *testing.T) {
		x := &UnicityCertificate{}
		require.Nil(t, x.GetSummaryValue())
	})
	t.Run("hash value", func(t *testing.T) {
		x := &UnicityCertificate{
			InputRecord: &InputRecord{
				SummaryValue: []byte{1, 2, 3},
			},
		}
		require.EqualValues(t, []byte{1, 2, 3}, x.GetSummaryValue())
	})
}

func TestUnicityCertificate_GetRootRoundNumber(t *testing.T) {
	t.Run("UC is nil", func(t *testing.T) {
		var x *UnicityCertificate = nil
		require.EqualValues(t, 0, x.GetRootRoundNumber())
	})
	t.Run("UC seal is nil", func(t *testing.T) {
		x := &UnicityCertificate{}
		require.EqualValues(t, 0, x.GetRootRoundNumber())
	})
	t.Run("returns round", func(t *testing.T) {
		x := &UnicityCertificate{
			UnicitySeal: &UnicitySeal{
				RootChainRoundNumber: 1,
			}}
		require.EqualValues(t, 1, x.GetRootRoundNumber())
	})
}

func Test_UnicityCertificate_Cbor(t *testing.T) {
	t.Run("roundtrip", func(t *testing.T) {
		ucA := UnicityCertificate{
			Version:                1,
			InputRecord:            &InputRecord{Version: 1},
			TRHash:                 []byte{1, 2, 3, 4, 5},
			ShardTreeCertificate:   ShardTreeCertificate{Shard: ShardID{}},
			UnicityTreeCertificate: &UnicityTreeCertificate{Version: 1},
			UnicitySeal: &UnicitySeal{
				Version:    1,
				Signatures: SignatureMap{"A1": []byte{10, 1}},
			},
		}
		buf, err := ucA.MarshalCBOR()
		require.NoError(t, err)
		require.NotEmpty(t, buf)

		var ucB UnicityCertificate
		require.NoError(t, ucB.UnmarshalCBOR(buf))
		require.Equal(t, ucA, ucB, "expected to get the same UC back")
	})

	t.Run("version 1", func(t *testing.T) {
		// if this tests fails the number of fields (or type) in the UC has changed,
		// must do a version change? ucData is CBOR of zero value, ie
		//uc := &UnicityCertificate{InputRecord: &InputRecord{}, TRHash: []byte{1}, UnicityTreeCertificate: &UnicityTreeCertificate{}, UnicitySeal: &UnicitySeal{}}
<<<<<<< HEAD
		//_ucData, _ := uc.MarshalCBOR()
		//fmt.Printf("ucData: 0x%X\n", _ucData)
		ucData, err := hex.Decode([]byte("0xD903EF8501D903F08801F6F6F6F60000004101D903F6840000F6F6D903E986010000F6F64180"))
		require.NoError(t, err)
=======
		//ucData, err := uc.MarshalCBOR()
		ucData := []byte{0xd9, 0x3, 0xef, 0x86, 0x1, 0xd9, 0x3, 0xf0, 0x88, 0x1, 0xf6, 0xf6, 0xf6, 0xf6, 0x0, 0x0, 0x0, 0x41, 0x1, 0x82, 0x41, 0x80, 0xf6, 0x84, 0x0, 0x0, 0xf6, 0xf6, 0xd9, 0x3, 0xe9, 0x86, 0x1, 0x0, 0x0, 0xf6, 0xf6, 0x41, 0x80}
>>>>>>> 75a498fc

		uc1 := &UnicityCertificate{}
		require.NoError(t, uc1.UnmarshalCBOR(ucData))

		uc2 := UnicityCertificate{}
		require.NoError(t, Cbor.Unmarshal(ucData, &uc2))

		require.Equal(t, uc1, &uc2)
	})
}<|MERGE_RESOLUTION|>--- conflicted
+++ resolved
@@ -11,10 +11,6 @@
 	testsig "github.com/alphabill-org/alphabill-go-base/testutils/sig"
 	"github.com/alphabill-org/alphabill-go-base/tree/imt"
 	"github.com/alphabill-org/alphabill-go-base/types/hex"
-<<<<<<< HEAD
-	"github.com/stretchr/testify/require"
-=======
->>>>>>> 75a498fc
 )
 
 func TestUnicityCertificate_IsValid(t *testing.T) {
@@ -60,24 +56,12 @@
 		require.NoError(t, seal.Sign("test", signer))
 
 		return &UnicityCertificate{
-<<<<<<< HEAD
-			Version:     1,
-			InputRecord: inputRecord,
-			TRHash:      zeroHash,
-			UnicityTreeCertificate: &UnicityTreeCertificate{Version: 1,
-				PartitionIdentifier:      partitionID,
-				PartitionDescriptionHash: zeroHash,
-				HashSteps:                []*imt.PathItem{{Key: partitionID.Bytes(), Hash: utLeafHash}},
-			},
-			UnicitySeal: seal,
-=======
 			Version:                1,
 			InputRecord:            inputRecord,
 			TRHash:                 trHash,
 			ShardTreeCertificate:   stCert,
 			UnicityTreeCertificate: utCert,
 			UnicitySeal:            seal,
->>>>>>> 75a498fc
 		}
 	}
 
@@ -192,52 +176,6 @@
 			RootChainRoundNumber: 1,
 			Timestamp:            NewTimestamp(),
 			PreviousHash:         zeroHash,
-<<<<<<< HEAD
-			Hash:                 hexDecode(t, "C74D4EA52F8E4D121B20AFC7A628C06F32CF56699DFF6C85676C767F439E8FF4"),
-		}
-		require.NoError(t, seal.Sign("test", signer))
-		uc := &UnicityCertificate{
-			Version:     1,
-			InputRecord: inputRecord,
-			TRHash:      make([]byte, 32),
-			UnicityTreeCertificate: &UnicityTreeCertificate{Version: 1,
-				PartitionIdentifier:      identifier,
-				PartitionDescriptionHash: zeroHash,
-			},
-			UnicitySeal: seal,
-		}
-		require.EqualError(t, uc.Verify(nil, crypto.SHA256, identifier, sdrh),
-			"unicity seal signature validation failed: root node info is missing")
-	})
-	t.Run("verify ok", func(t *testing.T) {
-		signer, verifier := testsig.CreateSignerAndVerifier(t)
-		inputRecord := &InputRecord{
-			Version:         1,
-			PreviousHash:    []byte{0, 0, 1},
-			Hash:            []byte{0, 0, 2},
-			BlockHash:       []byte{0, 0, 3},
-			SummaryValue:    []byte{0, 0, 4},
-			RoundNumber:     1,
-			SumOfEarnedFees: 20,
-		}
-		seal := &UnicitySeal{
-			Version:              1,
-			RootChainRoundNumber: 1,
-			Timestamp:            1712524909,
-			PreviousHash:         zeroHash,
-			Hash:                 hexDecode(t, "C74D4EA52F8E4D121B20AFC7A628C06F32CF56699DFF6C85676C767F439E8FF4"),
-		}
-		require.NoError(t, seal.Sign("test", signer))
-		uc := &UnicityCertificate{
-			Version:     1,
-			InputRecord: inputRecord,
-			TRHash:      make([]byte, 32),
-			UnicityTreeCertificate: &UnicityTreeCertificate{Version: 1,
-				PartitionIdentifier:      identifier,
-				PartitionDescriptionHash: zeroHash,
-			},
-			UnicitySeal: seal,
-=======
 			Hash:                 ut.RootHash(),
 		}
 		require.NoError(t, seal.Sign("test", signer))
@@ -249,7 +187,6 @@
 			ShardTreeCertificate:   stCert,
 			UnicityTreeCertificate: utCert,
 			UnicitySeal:            seal,
->>>>>>> 75a498fc
 		}
 	}
 
@@ -770,17 +707,10 @@
 			RoundNumber:     6,
 			SumOfEarnedFees: 20,
 		},
-<<<<<<< HEAD
 		UnicityTreeCertificate: &UnicityTreeCertificate{Version: 1,
-			PartitionIdentifier:      identifier,
-			PartitionDescriptionHash: []byte{1, 2, 3, 4},
-			HashSteps:                []*imt.PathItem{{Key: identifier.Bytes(), Hash: []byte{1, 2, 3}}},
-=======
-		UnicityTreeCertificate: &UnicityTreeCertificate{
 			Partition: partitionID,
 			PDRHash:   []byte{1, 2, 3, 4},
 			HashSteps: []*imt.PathItem{{Key: partitionID.Bytes(), Hash: []byte{1, 2, 3}}},
->>>>>>> 75a498fc
 		},
 		UnicitySeal: &UnicitySeal{
 			Version:              1,
@@ -918,15 +848,10 @@
 		// if this tests fails the number of fields (or type) in the UC has changed,
 		// must do a version change? ucData is CBOR of zero value, ie
 		//uc := &UnicityCertificate{InputRecord: &InputRecord{}, TRHash: []byte{1}, UnicityTreeCertificate: &UnicityTreeCertificate{}, UnicitySeal: &UnicitySeal{}}
-<<<<<<< HEAD
 		//_ucData, _ := uc.MarshalCBOR()
 		//fmt.Printf("ucData: 0x%X\n", _ucData)
-		ucData, err := hex.Decode([]byte("0xD903EF8501D903F08801F6F6F6F60000004101D903F6840000F6F6D903E986010000F6F64180"))
+		ucData, err := hex.Decode([]byte("0xD903EF8601D903F08801F6F6F6F60000004101824180F6D903F6840000F6F6D903E986010000F6F64180"))
 		require.NoError(t, err)
-=======
-		//ucData, err := uc.MarshalCBOR()
-		ucData := []byte{0xd9, 0x3, 0xef, 0x86, 0x1, 0xd9, 0x3, 0xf0, 0x88, 0x1, 0xf6, 0xf6, 0xf6, 0xf6, 0x0, 0x0, 0x0, 0x41, 0x1, 0x82, 0x41, 0x80, 0xf6, 0x84, 0x0, 0x0, 0xf6, 0xf6, 0xd9, 0x3, 0xe9, 0x86, 0x1, 0x0, 0x0, 0xf6, 0xf6, 0x41, 0x80}
->>>>>>> 75a498fc
 
 		uc1 := &UnicityCertificate{}
 		require.NoError(t, uc1.UnmarshalCBOR(ucData))
