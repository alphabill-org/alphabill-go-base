package types

import (
	"bytes"
	"crypto"
	"errors"
	"fmt"

	hasherUtil "github.com/alphabill-org/alphabill/hash"
	"github.com/alphabill-org/alphabill/tree/mt"
	"github.com/alphabill-org/alphabill/util"
	"github.com/fxamacker/cbor/v2"
)

type (
	UnitStateProof struct {
		_                  struct{}            `cbor:",toarray"`
		UnitID             UnitID              `json:"unitId"`
		UnitValue          uint64              `json:"unitValue,string"`
		UnitLedgerHash     Bytes               `json:"unitLedgerHash"`
		UnitTreeCert       *UnitTreeCert       `json:"unitTreeCert"`
		StateTreeCert      *StateTreeCert      `json:"stateTreeCert"`
		UnicityCertificate *UnicityCertificate `json:"unicityCert"`
	}

	UnitTreeCert struct {
		_                     struct{}       `cbor:",toarray"`
		TransactionRecordHash Bytes          `json:"txrHash"`  // t
		UnitDataHash          Bytes          `json:"dataHash"` // s
		Path                  []*mt.PathItem `json:"path"`
	}

	StateTreeCert struct {
		_                 struct{}             `cbor:",toarray"`
		LeftSummaryHash   Bytes                `json:"leftSummaryHash"`
		LeftSummaryValue  uint64               `json:"leftSummaryValue,string"`
		RightSummaryHash  Bytes                `json:"rightSummaryHash"`
		RightSummaryValue uint64               `json:"rightSummaryValue,string"`
		Path              []*StateTreePathItem `json:"path"`
	}

	StateTreePathItem struct {
		_                   struct{} `cbor:",toarray"`
		UnitID              UnitID   `json:"unitId"`                     // (ι′)
		LogsHash            Bytes    `json:"logsHash"`                   // (z)
		Value               uint64   `json:"value,string"`               // (V)
		SiblingSummaryHash  Bytes    `json:"siblingSummaryHash"`
		SiblingSummaryValue uint64   `json:"siblingSummaryValue,string"`
	}

	StateUnitData struct {
		Data   cbor.RawMessage
<<<<<<< HEAD
		Bearer PredicateBytes
=======
		Bearer Bytes
>>>>>>> 3a222dbc
	}

	UnitDataAndProof struct {
		_        struct{} `cbor:",toarray"`
		UnitData *StateUnitData
		Proof    *UnitStateProof
	}

	UnicityCertificateValidator interface {
		Validate(uc *UnicityCertificate) error
	}
)

func VerifyUnitStateProof(u *UnitStateProof, algorithm crypto.Hash, unitData *StateUnitData, ucv UnicityCertificateValidator) error {
	if u == nil {
		return errors.New("unit state proof is nil")
	}
	if u.UnitID == nil {
		return errors.New("unit ID is nil")
	}
	if u.UnitTreeCert == nil {
		return errors.New("unit tree cert is nil")
	}
	if u.StateTreeCert == nil {
		return errors.New("state tree cert is nil")
	}
	if u.UnicityCertificate == nil {
		return errors.New("unicity certificate is nil")
	}
	if unitData == nil {
		return errors.New("unit data is nil")
	}
	if err := ucv.Validate(u.UnicityCertificate); err != nil {
		return fmt.Errorf("invalid unicity certificate: %w", err)
	}
	hash := unitData.Hash(algorithm)
	if !bytes.Equal(u.UnitTreeCert.UnitDataHash, hash) {
		return errors.New("unit data hash does not match hash in unit tree")
	}
	ir := u.UnicityCertificate.InputRecord
	hash, summary := u.CalculateSateTreeOutput(algorithm)
	if !bytes.Equal(util.Uint64ToBytes(uint64(summary)), ir.SummaryValue) {
		return fmt.Errorf("invalid summary value: expected %X, got %X", ir.SummaryValue, util.Uint64ToBytes(uint64(summary)))
	}
	if !bytes.Equal(hash, ir.Hash) {
		return fmt.Errorf("invalid state root hash: expected %X, got %X", ir.Hash, hash)
	}
	return nil
}

func (u *UnitStateProof) CalculateSateTreeOutput(algorithm crypto.Hash) ([]byte, uint64) {
	var z []byte
	if u.UnitTreeCert.TransactionRecordHash == nil {
		z = hasherUtil.Sum(algorithm,
			u.UnitLedgerHash,
			u.UnitTreeCert.UnitDataHash,
		)
	} else {
		z = hasherUtil.Sum(algorithm,
			hasherUtil.Sum(algorithm, u.UnitLedgerHash, u.UnitTreeCert.TransactionRecordHash),
			u.UnitTreeCert.UnitDataHash,
		)
	}

	logRoot := mt.PlainTreeOutput(u.UnitTreeCert.Path, z, algorithm)
	id := u.UnitID
	sc := u.StateTreeCert
	v := u.UnitValue + sc.LeftSummaryValue + sc.RightSummaryValue
	h := computeHash(algorithm, id, logRoot, v, sc.LeftSummaryHash, sc.LeftSummaryValue, sc.RightSummaryHash, sc.RightSummaryValue)
	for _, p := range sc.Path {
		vv := p.Value + v + p.SiblingSummaryValue
		if id.Compare(p.UnitID) == -1 {
			h = computeHash(algorithm, p.UnitID, p.LogsHash, vv, h, v, p.SiblingSummaryHash, p.SiblingSummaryValue)
		} else {
			h = computeHash(algorithm, p.UnitID, p.LogsHash, vv, p.SiblingSummaryHash, p.SiblingSummaryValue, h, v)
		}
		v = vv
	}
	return h, v
}

func (up *UnitDataAndProof) UnmarshalUnitData(v any) error {
	if up.UnitData == nil {
		return fmt.Errorf("unit data is nil")
	}
	return up.UnitData.UnmarshalData(v)
}

func (sd *StateUnitData) UnmarshalData(v any) error {
	if sd.Data == nil {
		return fmt.Errorf("state unit data is nil")
	}
	return cbor.Unmarshal(sd.Data, v)
}

func (sd *StateUnitData) Hash(hashAlgo crypto.Hash) []byte {
	hasher := hashAlgo.New()
	hasher.Write(sd.Bearer)
	hasher.Write(sd.Data)
	return hasher.Sum(nil)
}

func computeHash(algorithm crypto.Hash, id UnitID, logRoot []byte, summary uint64, leftHash []byte, leftSummary uint64, rightHash []byte, rightSummary uint64) []byte {
	hasher := algorithm.New()
	hasher.Write(id)
	hasher.Write(logRoot)
	hasher.Write(util.Uint64ToBytes(summary))
	hasher.Write(leftHash)
	hasher.Write(util.Uint64ToBytes(leftSummary))
	hasher.Write(rightHash)
	hasher.Write(util.Uint64ToBytes(rightSummary))
	return hasher.Sum(nil)
}<|MERGE_RESOLUTION|>--- conflicted
+++ resolved
@@ -50,11 +50,7 @@
 
 	StateUnitData struct {
 		Data   cbor.RawMessage
-<<<<<<< HEAD
 		Bearer PredicateBytes
-=======
-		Bearer Bytes
->>>>>>> 3a222dbc
 	}
 
 	UnitDataAndProof struct {
