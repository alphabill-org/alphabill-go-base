package types

import (
	"crypto"
	"fmt"
	"testing"
	"time"

	"github.com/stretchr/testify/require"

	testsig "github.com/alphabill-org/alphabill-go-base/testutils/sig"
)

func TestBlock_GetBlockFees(t *testing.T) {
	t.Run("Block is nil", func(t *testing.T) {
		var b *Block = nil
		require.EqualValues(t, 0, b.GetBlockFees(), "GetBlockFees()")
	})
	t.Run("UC is nil", func(t *testing.T) {
		b := &Block{}
		require.EqualValues(t, 0, b.GetBlockFees(), "GetBlockFees()")
	})
	t.Run("InputRecord is nil", func(t *testing.T) {
		uc, err := (&UnicityCertificate{}).MarshalCBOR()
		require.NoError(t, err)
		b := &Block{UnicityCertificate: uc}
		require.EqualValues(t, 0, b.GetBlockFees(), "GetBlockFees()")
	})
	t.Run("InputRecord is nil", func(t *testing.T) {
		uc, err := (&UnicityCertificate{InputRecord: &InputRecord{SumOfEarnedFees: 10}}).MarshalCBOR()
		require.NoError(t, err)
		fmt.Printf("uc: %X\n", uc)
		b := &Block{UnicityCertificate: uc}
		require.EqualValues(t, 10, b.GetBlockFees(), "GetBlockFees()")
	})
}

func TestBlock_GetProposerID(t *testing.T) {
	t.Run("Block is nil", func(t *testing.T) {
		var b *Block = nil
		require.Equal(t, "", b.GetProposerID())
	})
	t.Run("Header is nil", func(t *testing.T) {
		b := &Block{}
		require.Equal(t, "", b.GetProposerID())
	})
	t.Run("Proposer not set", func(t *testing.T) {
		b := &Block{Header: &Header{}}
		require.Equal(t, "", b.GetProposerID())
	})
	t.Run("Proposer equal", func(t *testing.T) {
		b := &Block{Header: &Header{ProposerID: "test"}}
		require.Equal(t, "test", b.GetProposerID())
	})
}

func TestBlock_GetRoundNumber(t *testing.T) {
	t.Run("block is nil", func(t *testing.T) {
		var b *Block = nil
		require.EqualValues(t, 0, b.GetRoundNumber())
	})
	t.Run("UC is nil", func(t *testing.T) {
		b := &Block{}
		require.EqualValues(t, 0, b.GetRoundNumber())
	})
	t.Run("InputRecord is nil", func(t *testing.T) {
		uc, err := (&UnicityCertificate{}).MarshalCBOR()
		require.NoError(t, err)
		b := &Block{UnicityCertificate: uc}
		require.EqualValues(t, 0, b.GetRoundNumber())
	})
	t.Run("InputRecord is nil", func(t *testing.T) {
		uc, err := (&UnicityCertificate{InputRecord: &InputRecord{RoundNumber: 10}}).MarshalCBOR()
		require.NoError(t, err)
		b := &Block{UnicityCertificate: uc}
		require.EqualValues(t, 10, b.GetRoundNumber())
	})
}

func TestBlock_SystemID(t *testing.T) {
	t.Run("Block is nil", func(t *testing.T) {
		var b *Block = nil
		require.EqualValues(t, 0, b.SystemID())
	})
	t.Run("Header is nil", func(t *testing.T) {
		b := &Block{}
		require.EqualValues(t, 0, b.SystemID())
	})
	t.Run("SystemID not set", func(t *testing.T) {
		b := &Block{Header: &Header{}}
		require.EqualValues(t, 0, b.SystemID())
	})
	t.Run("SystemID equal", func(t *testing.T) {
		b := &Block{Header: &Header{
			SystemID: SystemID(5),
		}}
		require.Equal(t, SystemID(5), b.SystemID())
	})
}

func TestBlock_IsValid(t *testing.T) {
	t.Run("Block is nil", func(t *testing.T) {
		var b *Block = nil
		require.EqualError(t, b.IsValid(crypto.SHA256, nil), "block is nil")
	})
	t.Run("Header is nil", func(t *testing.T) {
		b := &Block{}
		require.EqualError(t, b.IsValid(crypto.SHA256, nil), "block error: block header is nil")
	})
	t.Run("Transactions is nil", func(t *testing.T) {
		b := &Block{
			Header: &Header{
				SystemID:          SystemID(1),
				ProposerID:        "test",
				PreviousBlockHash: []byte{1, 2, 3},
			},
		}
		require.EqualError(t, b.IsValid(crypto.SHA256, nil), "transactions is nil")
	})
	t.Run("UC is nil", func(t *testing.T) {
		b := &Block{
			Header: &Header{
				SystemID:          SystemID(1),
				ProposerID:        "test",
				PreviousBlockHash: []byte{1, 2, 3},
			},
			Transactions: make([]*TransactionRecord, 0),
		}
		require.EqualError(t, b.IsValid(crypto.SHA256, nil), "unicity certificate is nil")
	})
	t.Run("input record is nil", func(t *testing.T) {
		uc, err := (&UnicityCertificate{}).MarshalCBOR()
		require.NoError(t, err)
		b := &Block{
			Header: &Header{
				SystemID:          SystemID(1),
				ProposerID:        "test",
				PreviousBlockHash: []byte{1, 2, 3},
			},
			Transactions:       make([]*TransactionRecord, 0),
			UnicityCertificate: uc,
		}
		require.EqualError(t, b.IsValid(crypto.SHA256, nil), "unicity certificate validation failed: input record error: input record is nil")
	})
	t.Run("valid block", func(t *testing.T) {
		signer, _ := testsig.CreateSignerAndVerifier(t)
		sdrs := &PartitionDescriptionRecord{
			SystemIdentifier: systemID,
			T2Timeout:        2500 * time.Millisecond,
		}
		inputRecord := &InputRecord{
			Version:         1,
			PreviousHash:    []byte{0, 0, 1},
			Hash:            []byte{0, 0, 2},
			SummaryValue:    []byte{0, 0, 4},
			RoundNumber:     1,
			SumOfEarnedFees: 2,
		}
<<<<<<< HEAD
		txr1 := createTransactionRecord(createTxOrder(t), 1)
		txr2 := createTransactionRecord(createTxOrder(t), 2)
		uc, err := (&UnicityCertificate{InputRecord: inputRecord}).MarshalCBOR()
		require.NoError(t, err)
=======
		txr1 := createTransactionRecord(createTransactionOrder(t), 1)
		txr2 := createTransactionRecord(createTransactionOrder(t), 2)
>>>>>>> 8624d98c
		b := &Block{
			Header: &Header{
				SystemID:          systemID,
				ProposerID:        "test",
				PreviousBlockHash: []byte{1, 2, 3},
			},
			Transactions:       []*TransactionRecord{txr1, txr2},
			UnicityCertificate: uc,
		}
		// calculate block hash
		blockhash, err := b.Hash(crypto.SHA256)
		require.NoError(t, err)
		inputRecord.BlockHash = blockhash
		uc, err = createUnicityCertificate(t, "test", signer, inputRecord, sdrs).MarshalCBOR()
		require.NoError(t, err)
		b.UnicityCertificate = uc
		require.NoError(t, b.IsValid(crypto.SHA256, sdrs.Hash(crypto.SHA256)))
	})
	t.Run("invalid block hash", func(t *testing.T) {
		signer, _ := testsig.CreateSignerAndVerifier(t)
		sdrs := &PartitionDescriptionRecord{
			SystemIdentifier: systemID,
			T2Timeout:        2500 * time.Millisecond,
		}
		inputRecord := &InputRecord{
			Version:         1,
			PreviousHash:    []byte{0, 0, 1},
			Hash:            []byte{0, 0, 2},
			SummaryValue:    []byte{0, 0, 4},
			RoundNumber:     1,
			SumOfEarnedFees: 2,
		}
<<<<<<< HEAD
		txr1 := createTransactionRecord(createTxOrder(t), 1)
		txr2 := createTransactionRecord(createTxOrder(t), 2)
		uc, err := (&UnicityCertificate{InputRecord: inputRecord}).MarshalCBOR()
		require.NoError(t, err)
=======
		txr1 := createTransactionRecord(createTransactionOrder(t), 1)
		txr2 := createTransactionRecord(createTransactionOrder(t), 2)
>>>>>>> 8624d98c
		b := &Block{
			Header: &Header{
				SystemID:          systemID,
				ProposerID:        "test",
				PreviousBlockHash: []byte{1, 2, 3},
			},
			Transactions:       []*TransactionRecord{txr1, txr2},
			UnicityCertificate: uc,
		}
		// calculate block hash
		blockhash, err := b.Hash(crypto.SHA256)
		require.NoError(t, err)
		inputRecord.BlockHash = blockhash
		uc, err = createUnicityCertificate(t, "test", signer, inputRecord, sdrs).MarshalCBOR()
		require.NoError(t, err)
		b.UnicityCertificate = uc
		// remove a tx from block and make sure that the validation fails
		b.Transactions = b.Transactions[1:]
		require.EqualError(t, b.IsValid(crypto.SHA256, sdrs.Hash(crypto.SHA256)), "block hash does not match to the block hash in the unicity certificate input record")
	})
}

func TestBlock_Hash(t *testing.T) {
	t.Run("missing header", func(t *testing.T) {
		b := &Block{}
		hash, err := b.Hash(crypto.SHA256)
		require.Nil(t, hash)
		require.EqualError(t, err, "invalid block: block header is nil")
	})
	t.Run("state hash is missing", func(t *testing.T) {
		uc, err := (&UnicityCertificate{}).MarshalCBOR()
		require.NoError(t, err)
		b := &Block{
			Header: &Header{
				SystemID:          SystemID(1),
				ProposerID:        "test",
				PreviousBlockHash: []byte{1, 2, 3},
			},
			Transactions:       make([]*TransactionRecord, 0),
			UnicityCertificate: uc,
		}
		hash, err := b.Hash(crypto.SHA256)
		require.Nil(t, hash)
		require.EqualError(t, err, "invalid block: state hash is nil")
	})
	t.Run("previous state hash is missing", func(t *testing.T) {
		uc, err := (&UnicityCertificate{InputRecord: &InputRecord{
			Hash: []byte{1, 1, 1},
		}}).MarshalCBOR()
		require.NoError(t, err)
		b := &Block{
			Header: &Header{
				SystemID:          SystemID(1),
				ProposerID:        "test",
				PreviousBlockHash: []byte{1, 2, 3},
			},
			Transactions:       make([]*TransactionRecord, 0),
			UnicityCertificate: uc,
		}
		hash, err := b.Hash(crypto.SHA256)
		require.Nil(t, hash)
		require.EqualError(t, err, "invalid block: previous state hash is nil")
	})
	t.Run("previous state hash is missing", func(t *testing.T) {
		uc, err := (&UnicityCertificate{InputRecord: &InputRecord{
			Hash:         []byte{1, 1, 1},
			PreviousHash: []byte{1, 1, 1},
		}}).MarshalCBOR()
		require.NoError(t, err)
		b := &Block{
			Header: &Header{
				SystemID:          SystemID(1),
				ProposerID:        "test",
				PreviousBlockHash: []byte{1, 2, 3},
			},
			Transactions:       make([]*TransactionRecord, 0),
			UnicityCertificate: uc,
		}
		hash, err := b.Hash(crypto.SHA256)
		require.NoError(t, err)
		require.Equal(t, hash, make([]byte, 32))
	})

	t.Run("hash - ok", func(t *testing.T) {
		uc, err := (&UnicityCertificate{InputRecord: &InputRecord{
			Hash:         []byte{1, 1, 1},
			PreviousHash: []byte{2, 2, 2},
		}}).MarshalCBOR()
		require.NoError(t, err)
		b := &Block{
			Header: &Header{
				SystemID:          SystemID(1),
				ProposerID:        "test",
				PreviousBlockHash: []byte{1, 2, 3},
			},
			Transactions:       make([]*TransactionRecord, 0),
			UnicityCertificate: uc,
		}
		hash, err := b.Hash(crypto.SHA256)
		require.NoError(t, err)
		require.NotNil(t, hash)
	})
}

func TestBlock_Size(t *testing.T) {
	// size of an empty block must be zero
	b := Block{}
	size, err := b.Size()
	require.NoError(t, err)
	require.EqualValues(t, 0, size)

	txr := createTransactionRecord(createTransactionOrder(t), 1)
	buf, err := txr.Bytes()
	require.NoError(t, err)
	txSize := len(buf)

	// add an txr to the block - size must be != 0 now
	b.Transactions = append(b.Transactions, txr)
	size, err = b.Size()
	require.NoError(t, err)
	require.EqualValues(t, txSize, size)
	// adding the same txr once more (not valid but not important
	// in this context) should double the size
	b.Transactions = append(b.Transactions, txr)
	size, err = b.Size()
	require.NoError(t, err)
	require.EqualValues(t, 2*txSize, size)
	// second consecutive call must return the same value
	size, err = b.Size()
	require.NoError(t, err)
	require.EqualValues(t, 2*txSize, size)
}

func TestHeader_IsValid(t *testing.T) {
	t.Run("header is nil", func(t *testing.T) {
		var h *Header = nil
		require.EqualError(t, h.IsValid(), "block header is nil")
	})
	t.Run("system identifier is nil", func(t *testing.T) {
		h := &Header{}
		require.EqualError(t, h.IsValid(), "system identifier is unassigned")
	})
	t.Run("previous block hash is nil", func(t *testing.T) {
		h := &Header{
			SystemID: SystemID(2),
		}
		require.EqualError(t, h.IsValid(), "previous block hash is nil")
	})
	t.Run("proposer is missing", func(t *testing.T) {
		h := &Header{
			SystemID:          SystemID(2),
			PreviousBlockHash: []byte{1, 2, 3},
		}
		require.EqualError(t, h.IsValid(), "block proposer node identifier is missing")
	})
	t.Run("valid", func(t *testing.T) {
		h := &Header{
			SystemID:          SystemID(2),
			PreviousBlockHash: []byte{1, 2, 3},
			ProposerID:        "test",
		}
		require.NoError(t, h.IsValid())
	})
}

func TestHeader_Hash(t *testing.T) {
	hdr := Header{
		SystemID:          SystemID(2),
		ShardID:           ShardID{bits: []byte{0b1110_0000}, length: 3},
		ProposerID:        "test",
		PreviousBlockHash: []byte{2, 2, 2},
	}
	headerHash := hdr.Hash(crypto.SHA256)

	// each call must return the same value
	require.EqualValues(t, headerHash, hdr.Hash(crypto.SHA256))
	// different hash algorithm should return different value
	require.NotEqualValues(t, headerHash, hdr.Hash(crypto.SHA512))

	// make a copy of the struct - must get the same value as original
	hdr2 := hdr // note that "hdr" is not a pointer!
	require.EqualValues(t, headerHash, hdr2.Hash(crypto.SHA256))

	// change field value in the copy - hash must change
	hdr2.ProposerID = "foo"
	require.NotEqualValues(t, headerHash, hdr2.Hash(crypto.SHA256))

	hdr2.ProposerID = hdr.ProposerID // restore original value
	hdr2.ShardID, _ = hdr.ShardID.Split()
	require.NotEqualValues(t, headerHash, hdr2.Hash(crypto.SHA256))
}

func TestBlock_InputRecord(t *testing.T) {
	t.Run("err: block is nil", func(t *testing.T) {
		var b *Block = nil
		got, err := b.InputRecord()
		require.ErrorIs(t, err, errBlockIsNil)
		require.Nil(t, got)
	})
	t.Run("err: UC is nil", func(t *testing.T) {
		b := &Block{}
		got, err := b.InputRecord()
		require.ErrorIs(t, err, ErrUCIsNil)
		require.Nil(t, got)
	})
	t.Run("err: IR is nil", func(t *testing.T) {
		uc, err := (&UnicityCertificate{}).MarshalCBOR()
		require.NoError(t, err)
		b := &Block{
			UnicityCertificate: uc,
		}
		got, err := b.InputRecord()
		require.ErrorIs(t, err, ErrInputRecordIsNil)
		require.Nil(t, got)
	})
	t.Run("ok", func(t *testing.T) {
		uc, err := (&UnicityCertificate{InputRecord: &InputRecord{}}).MarshalCBOR()
		require.NoError(t, err)
		b := &Block{
			UnicityCertificate: uc,
		}
		got, err := b.InputRecord()
		require.NoError(t, err)
		require.NotNil(t, got)
	})
}<|MERGE_RESOLUTION|>--- conflicted
+++ resolved
@@ -156,15 +156,10 @@
 			RoundNumber:     1,
 			SumOfEarnedFees: 2,
 		}
-<<<<<<< HEAD
-		txr1 := createTransactionRecord(createTxOrder(t), 1)
-		txr2 := createTransactionRecord(createTxOrder(t), 2)
-		uc, err := (&UnicityCertificate{InputRecord: inputRecord}).MarshalCBOR()
-		require.NoError(t, err)
-=======
 		txr1 := createTransactionRecord(createTransactionOrder(t), 1)
 		txr2 := createTransactionRecord(createTransactionOrder(t), 2)
->>>>>>> 8624d98c
+        uc, err := (&UnicityCertificate{InputRecord: inputRecord}).MarshalCBOR()
+        require.NoError(t, err)
 		b := &Block{
 			Header: &Header{
 				SystemID:          systemID,
@@ -197,15 +192,10 @@
 			RoundNumber:     1,
 			SumOfEarnedFees: 2,
 		}
-<<<<<<< HEAD
-		txr1 := createTransactionRecord(createTxOrder(t), 1)
-		txr2 := createTransactionRecord(createTxOrder(t), 2)
-		uc, err := (&UnicityCertificate{InputRecord: inputRecord}).MarshalCBOR()
-		require.NoError(t, err)
-=======
 		txr1 := createTransactionRecord(createTransactionOrder(t), 1)
 		txr2 := createTransactionRecord(createTransactionOrder(t), 2)
->>>>>>> 8624d98c
+        uc, err := (&UnicityCertificate{InputRecord: inputRecord}).MarshalCBOR()
+        require.NoError(t, err)
 		b := &Block{
 			Header: &Header{
 				SystemID:          systemID,
