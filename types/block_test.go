--- conflicted
+++ resolved
@@ -97,23 +97,13 @@
 		b := &Block{}
 		require.EqualValues(t, 0, b.PartitionID())
 	})
-<<<<<<< HEAD
-	t.Run("SystemID not set", func(t *testing.T) {
+	t.Run("PartitionIdentifier not set", func(t *testing.T) {
 		b := &Block{Header: &Header{Version: 1}}
-		require.EqualValues(t, 0, b.SystemID())
-	})
-	t.Run("SystemID equal", func(t *testing.T) {
+		require.EqualValues(t, 0, b.PartitionID())
+	})
+	t.Run("PartitionIdentifier equal", func(t *testing.T) {
 		b := &Block{Header: &Header{Version: 1,
-			SystemID: SystemID(5),
-=======
-	t.Run("PartitionIdentifier not set", func(t *testing.T) {
-		b := &Block{Header: &Header{}}
-		require.EqualValues(t, 0, b.PartitionID())
-	})
-	t.Run("PartitionIdentifier equal", func(t *testing.T) {
-		b := &Block{Header: &Header{
 			PartitionID: 5,
->>>>>>> c05dcdba
 		}}
 		require.Equal(t, PartitionID(5), b.PartitionID())
 	})
@@ -130,13 +120,8 @@
 	})
 	t.Run("Transactions is nil", func(t *testing.T) {
 		b := &Block{
-<<<<<<< HEAD
-			Header: &Header{Version: 1,
-				SystemID:          SystemID(1),
-=======
-			Header: &Header{
-				PartitionID:       1,
->>>>>>> c05dcdba
+			Header: &Header{Version: 1,
+				PartitionID:       1,
 				ProposerID:        "test",
 				PreviousBlockHash: []byte{1, 2, 3},
 			},
@@ -145,13 +130,8 @@
 	})
 	t.Run("UC is nil", func(t *testing.T) {
 		b := &Block{
-<<<<<<< HEAD
-			Header: &Header{Version: 1,
-				SystemID:          SystemID(1),
-=======
-			Header: &Header{
-				PartitionID:       1,
->>>>>>> c05dcdba
+			Header: &Header{Version: 1,
+				PartitionID:       1,
 				ProposerID:        "test",
 				PreviousBlockHash: []byte{1, 2, 3},
 			},
@@ -163,13 +143,8 @@
 		uc, err := (&UnicityCertificate{}).MarshalCBOR()
 		require.NoError(t, err)
 		b := &Block{
-<<<<<<< HEAD
-			Header: &Header{Version: 1,
-				SystemID:          SystemID(1),
-=======
-			Header: &Header{
-				PartitionID:       1,
->>>>>>> c05dcdba
+			Header: &Header{Version: 1,
+				PartitionID:       1,
 				ProposerID:        "test",
 				PreviousBlockHash: []byte{1, 2, 3},
 			},
@@ -180,15 +155,9 @@
 	})
 	t.Run("valid block", func(t *testing.T) {
 		signer, _ := testsig.CreateSignerAndVerifier(t)
-<<<<<<< HEAD
 		sdrs := &PartitionDescriptionRecord{Version: 1,
-			SystemIdentifier: systemID,
-			T2Timeout:        2500 * time.Millisecond,
-=======
-		sdrs := &PartitionDescriptionRecord{
 			PartitionIdentifier: systemID,
 			T2Timeout:           2500 * time.Millisecond,
->>>>>>> c05dcdba
 		}
 		inputRecord := &InputRecord{
 			Version:         1,
@@ -203,13 +172,8 @@
 		uc, err := (&UnicityCertificate{InputRecord: inputRecord}).MarshalCBOR()
 		require.NoError(t, err)
 		b := &Block{
-<<<<<<< HEAD
-			Header: &Header{Version: 1,
-				SystemID:          systemID,
-=======
-			Header: &Header{
+			Header: &Header{Version: 1,
 				PartitionID:       systemID,
->>>>>>> c05dcdba
 				ProposerID:        "test",
 				PreviousBlockHash: []byte{1, 2, 3},
 			},
@@ -226,15 +190,9 @@
 	})
 	t.Run("invalid block hash", func(t *testing.T) {
 		signer, _ := testsig.CreateSignerAndVerifier(t)
-<<<<<<< HEAD
 		sdrs := &PartitionDescriptionRecord{Version: 1,
-			SystemIdentifier: systemID,
-			T2Timeout:        2500 * time.Millisecond,
-=======
-		sdrs := &PartitionDescriptionRecord{
 			PartitionIdentifier: systemID,
 			T2Timeout:           2500 * time.Millisecond,
->>>>>>> c05dcdba
 		}
 		inputRecord := &InputRecord{
 			Version:         1,
@@ -249,13 +207,8 @@
 		uc, err := (&UnicityCertificate{InputRecord: inputRecord}).MarshalCBOR()
 		require.NoError(t, err)
 		b := &Block{
-<<<<<<< HEAD
-			Header: &Header{Version: 1,
-				SystemID:          systemID,
-=======
-			Header: &Header{
+			Header: &Header{Version: 1,
 				PartitionID:       systemID,
->>>>>>> c05dcdba
 				ProposerID:        "test",
 				PreviousBlockHash: []byte{1, 2, 3},
 			},
@@ -284,13 +237,8 @@
 	t.Run("state hash is missing", func(t *testing.T) {
 		uc := &UnicityCertificate{}
 		b := &Block{
-<<<<<<< HEAD
-			Header: &Header{Version: 1,
-				SystemID:          SystemID(1),
-=======
-			Header: &Header{
-				PartitionID:       1,
->>>>>>> c05dcdba
+			Header: &Header{Version: 1,
+				PartitionID:       1,
 				ProposerID:        "test",
 				PreviousBlockHash: []byte{1, 2, 3},
 			},
@@ -305,13 +253,8 @@
 			Hash: []byte{1, 1, 1},
 		}}
 		b := &Block{
-<<<<<<< HEAD
-			Header: &Header{Version: 1,
-				SystemID:          SystemID(1),
-=======
-			Header: &Header{
-				PartitionID:       1,
->>>>>>> c05dcdba
+			Header: &Header{Version: 1,
+				PartitionID:       1,
 				ProposerID:        "test",
 				PreviousBlockHash: []byte{1, 2, 3},
 			},
@@ -327,13 +270,8 @@
 			PreviousHash: []byte{1, 1, 1},
 		}}
 		b := &Block{
-<<<<<<< HEAD
-			Header: &Header{Version: 1,
-				SystemID:          SystemID(1),
-=======
-			Header: &Header{
-				PartitionID:       1,
->>>>>>> c05dcdba
+			Header: &Header{Version: 1,
+				PartitionID:       1,
 				ProposerID:        "test",
 				PreviousBlockHash: []byte{1, 2, 3},
 			},
@@ -350,13 +288,8 @@
 			PreviousHash: []byte{2, 2, 2},
 		}}
 		b := &Block{
-<<<<<<< HEAD
-			Header: &Header{Version: 1,
-				SystemID:          SystemID(1),
-=======
-			Header: &Header{
-				PartitionID:       1,
->>>>>>> c05dcdba
+			Header: &Header{Version: 1,
+				PartitionID:       1,
 				ProposerID:        "test",
 				PreviousBlockHash: []byte{1, 2, 3},
 			},
@@ -384,13 +317,8 @@
 		uc, err := (&UnicityCertificate{InputRecord: &InputRecord{}}).MarshalCBOR()
 		require.NoError(t, err)
 		b := &Block{
-<<<<<<< HEAD
-			Header: &Header{Version: 1,
-				SystemID:          SystemID(1),
-=======
-			Header: &Header{
-				PartitionID:       1,
->>>>>>> c05dcdba
+			Header: &Header{Version: 1,
+				PartitionID:       1,
 				ProposerID:        "test",
 				PreviousBlockHash: []byte{1, 2, 3},
 			},
@@ -407,13 +335,8 @@
 		}}).MarshalCBOR()
 		require.NoError(t, err)
 		b := &Block{
-<<<<<<< HEAD
-			Header: &Header{Version: 1,
-				SystemID:          SystemID(1),
-=======
-			Header: &Header{
-				PartitionID:       1,
->>>>>>> c05dcdba
+			Header: &Header{Version: 1,
+				PartitionID:       1,
 				ProposerID:        "test",
 				PreviousBlockHash: []byte{1, 2, 3},
 			},
@@ -431,13 +354,8 @@
 		}}).MarshalCBOR()
 		require.NoError(t, err)
 		b := &Block{
-<<<<<<< HEAD
-			Header: &Header{Version: 1,
-				SystemID:          SystemID(1),
-=======
-			Header: &Header{
-				PartitionID:       1,
->>>>>>> c05dcdba
+			Header: &Header{Version: 1,
+				PartitionID:       1,
 				ProposerID:        "test",
 				PreviousBlockHash: []byte{1, 2, 3},
 			},
@@ -456,13 +374,8 @@
 		}}).MarshalCBOR()
 		require.NoError(t, err)
 		b := &Block{
-<<<<<<< HEAD
-			Header: &Header{Version: 1,
-				SystemID:          SystemID(1),
-=======
-			Header: &Header{
-				PartitionID:       1,
->>>>>>> c05dcdba
+			Header: &Header{Version: 1,
+				PartitionID:       1,
 				ProposerID:        "test",
 				PreviousBlockHash: []byte{1, 2, 3},
 			},
@@ -510,46 +423,26 @@
 		var h *Header = nil
 		require.EqualError(t, h.IsValid(), "block header is nil")
 	})
-<<<<<<< HEAD
-	t.Run("system identifier is nil", func(t *testing.T) {
+	t.Run("partition identifier is nil", func(t *testing.T) {
 		h := &Header{Version: 1}
-		require.EqualError(t, h.IsValid(), "system identifier is unassigned")
+		require.EqualError(t, h.IsValid(), "partition identifier is unassigned")
 	})
 	t.Run("previous block hash is nil", func(t *testing.T) {
 		h := &Header{Version: 1,
-			SystemID: SystemID(2),
-=======
-	t.Run("partition identifier is nil", func(t *testing.T) {
-		h := &Header{}
-		require.EqualError(t, h.IsValid(), "partition identifier is unassigned")
-	})
-	t.Run("previous block hash is nil", func(t *testing.T) {
-		h := &Header{
 			PartitionID: 2,
->>>>>>> c05dcdba
 		}
 		require.EqualError(t, h.IsValid(), "previous block hash is nil")
 	})
 	t.Run("proposer is missing", func(t *testing.T) {
-<<<<<<< HEAD
 		h := &Header{Version: 1,
-			SystemID:          SystemID(2),
-=======
-		h := &Header{
 			PartitionID:       2,
->>>>>>> c05dcdba
 			PreviousBlockHash: []byte{1, 2, 3},
 		}
 		require.EqualError(t, h.IsValid(), "block proposer node identifier is missing")
 	})
 	t.Run("valid", func(t *testing.T) {
-<<<<<<< HEAD
 		h := &Header{Version: 1,
-			SystemID:          SystemID(2),
-=======
-		h := &Header{
 			PartitionID:       2,
->>>>>>> c05dcdba
 			PreviousBlockHash: []byte{1, 2, 3},
 			ProposerID:        "test",
 		}
@@ -558,13 +451,8 @@
 }
 
 func TestHeader_Hash(t *testing.T) {
-<<<<<<< HEAD
 	hdr := Header{Version: 1,
-		SystemID:          SystemID(2),
-=======
-	hdr := Header{
 		PartitionID:       2,
->>>>>>> c05dcdba
 		ShardID:           ShardID{bits: []byte{0b1110_0000}, length: 3},
 		ProposerID:        "test",
 		PreviousBlockHash: []byte{2, 2, 2},
