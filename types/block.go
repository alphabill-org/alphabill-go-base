package types

import (
	"bytes"
	"crypto"
	"errors"
	"fmt"

	"github.com/alphabill-org/alphabill-go-base/tree/mt"
<<<<<<< HEAD
	"github.com/alphabill-org/alphabill-go-base/util"
=======
	"github.com/alphabill-org/alphabill-go-base/types/hex"
>>>>>>> c05dcdba
)

var (
	errBlockIsNil             = errors.New("block is nil")
	errBlockHeaderIsNil       = errors.New("block header is nil")
	errPrevBlockHashIsNil     = errors.New("previous block hash is nil")
	errBlockProposerIDMissing = errors.New("block proposer node identifier is missing")
	errTransactionsIsNil      = errors.New("transactions is nil")
	errPartitionIDIsNil       = errors.New("partition identifier is unassigned")
)

type (
	Block struct {
		_                  struct{} `cbor:",toarray"`
		Header             *Header
		Transactions       []*TransactionRecord
		UnicityCertificate TaggedCBOR
	}

	Header struct {
		_                 struct{} `cbor:",toarray"`
<<<<<<< HEAD
		Version           ABVersion
		SystemID          SystemID
=======
		PartitionID       PartitionID
>>>>>>> c05dcdba
		ShardID           ShardID
		ProposerID        string
		PreviousBlockHash hex.Bytes
	}
)

func (b *Block) getUCv1() (*UnicityCertificate, error) {
	if b == nil {
		return nil, errBlockIsNil
	}
	if b.UnicityCertificate == nil {
		return nil, ErrUnicityCertificateIsNil
	}
	uc := &UnicityCertificate{}
	err := Cbor.Unmarshal(b.UnicityCertificate, uc)
	if err != nil {
		return nil, fmt.Errorf("failed to unmarshal unicity certificate: %w", err)
	}
	return uc, nil
}

// CalculateBlockHash calculates the block hash, updates UC and returns the updated input record with the block hash.
func (b *Block) CalculateBlockHash(algorithm crypto.Hash) (*InputRecord, error) {
	uc, err := b.getUCv1()
	if err != nil {
		return nil, fmt.Errorf("failed to get unicity certificate: %w", err)
	}
	ir := uc.InputRecord
	if ir == nil {
		return nil, ErrInputRecordIsNil
	}
	// calculate block hash
	hash, err := BlockHash(algorithm, b.Header, b.Transactions, ir.Hash, ir.PreviousHash)
	if err != nil {
		return nil, fmt.Errorf("block hash calculation failed: %w", err)
	}
	ir.BlockHash = hash
	b.UnicityCertificate, err = uc.MarshalCBOR()
	if err != nil {
		return nil, fmt.Errorf("failed to marshal unicity certificate: %w", err)
	}
	return ir, nil
}

// BlockHash returns the hash of the block. Hash of a block is computed as hash of block header fields and tree hash
// of transactions.
func BlockHash(algorithm crypto.Hash, h *Header, txs []*TransactionRecord, stateHash []byte, prevStateHash []byte) ([]byte, error) {
	if err := h.IsValid(); err != nil {
		return nil, fmt.Errorf("invalid block: %w", err)
	}

	if stateHash == nil {
		return nil, fmt.Errorf("invalid block: state hash is nil")
	}
	if prevStateHash == nil {
		return nil, fmt.Errorf("invalid block: previous state hash is nil")
	}
	// 0H - if there are no transactions and state does not change
	if len(txs) == 0 && bytes.Equal(prevStateHash, stateHash) {
		return make([]byte, algorithm.Size()), nil
	}
	// init transactions merkle root to 0H
	var merkleRoot = make([]byte, algorithm.Size())
	// calculate Merkle tree of transactions if any
	if len(txs) > 0 {
		// calculate merkle tree root hash from transactions
		tree := mt.New(algorithm, txs)
		merkleRoot = tree.GetRootHash()
	}
	// header hash || UC.IR.h′ || UC.IR.h || 0H - block Merkle tree root 0H
	headerHash := h.Hash(algorithm)
	hasher := algorithm.New()
	hasher.Write(headerHash)
	hasher.Write(prevStateHash)
	hasher.Write(stateHash)
	hasher.Write(merkleRoot)
	return hasher.Sum(nil), nil
}

func (b *Block) HeaderHash(algorithm crypto.Hash) []byte {
	return b.Header.Hash(algorithm)
}

/*
Size returns Block Size value used in Certification Request.
*/
func (b *Block) Size() (bs uint64, _ error) {
	for x, v := range b.Transactions {
		buf, err := v.Bytes()
		if err != nil {
			return 0, fmt.Errorf("failed to get binary size of the transaction %d in the block: %w", x, err)
		}
		bs += uint64(len(buf))
	}
	return bs, nil
}

func (b *Block) GetRoundNumber() (uint64, error) {
	uc, err := b.getUCv1()
	if err != nil {
		return 0, fmt.Errorf("block round number: %w", err)
	}
	return uc.GetRoundNumber(), nil
}

func (b *Block) GetBlockFees() (uint64, error) {
	uc, err := b.getUCv1()
	if err != nil {
		return 0, fmt.Errorf("block fees: %w", err)
	}
	return uc.GetFeeSum(), nil
}

func (b *Block) InputRecord() (*InputRecord, error) {
	if b == nil {
		return nil, errBlockIsNil
	}
	uc, err := b.getUCv1()
	if err != nil {
		return nil, fmt.Errorf("block input record: %w", err)
	}
	if uc.InputRecord == nil {
		return nil, ErrInputRecordIsNil
	}
	return uc.InputRecord, nil
}

func (b *Block) IsValid(algorithm crypto.Hash, systemDescriptionHash []byte) error {
	if b == nil {
		return errBlockIsNil
	}
	if err := b.Header.IsValid(); err != nil {
		return fmt.Errorf("block error: %w", err)
	}
	if b.Transactions == nil {
		return errTransactionsIsNil
	}
	uc, err := b.getUCv1()
	if err != nil {
		return fmt.Errorf("unicity certificate error: %w", err)
	}
	if err := uc.IsValid(algorithm, b.Header.PartitionID, systemDescriptionHash); err != nil {
		return fmt.Errorf("unicity certificate validation failed: %w", err)
	}
	// match block hash to input record
	hash, err := BlockHash(algorithm, b.Header, b.Transactions, uc.GetStateHash(), uc.GetPreviousStateHash())
	if err != nil {
		return fmt.Errorf("block hash calculation failed: %w", err)
	}
	if !bytes.Equal(hash, uc.InputRecord.BlockHash) {
		return fmt.Errorf("block hash does not match to the block hash in the unicity certificate input record")
	}
	return nil
}

func (b *Block) GetProposerID() string {
	if b == nil || b.Header == nil {
		return ""
	}
	return b.Header.ProposerID
}

func (b *Block) PartitionID() PartitionID {
	if b == nil || b.Header == nil {
		return 0
	}
	return b.Header.PartitionID
}

func (h *Header) GetVersion() ABVersion {
	if h != nil && h.Version > 0 {
		return h.Version
	}
	return 1
}

func (h *Header) MarshalCBOR() ([]byte, error) {
	type alias Header
	if h.Version == 0 {
		h.Version = h.GetVersion()
	}
	return Cbor.MarshalTaggedValue(BlockTag, (*alias)(h))
}

func (h *Header) UnmarshalCBOR(data []byte) error {
	type alias Header
	if err := Cbor.Unmarshal(data, (*alias)(h)); err != nil {
		return err
	}
	return nil
}

func (h *Header) Hash(algorithm crypto.Hash) []byte {
	if h == nil {
		return nil
	}
	hasher := algorithm.New()
<<<<<<< HEAD
	hasher.Write(util.Uint32ToBytes(h.Version))
	hasher.Write(h.SystemID.Bytes())
=======
	hasher.Write(h.PartitionID.Bytes())
>>>>>>> c05dcdba
	h.ShardID.AddToHasher(hasher)
	hasher.Write(h.PreviousBlockHash)
	hasher.Write([]byte(h.ProposerID))
	return hasher.Sum(nil)
}

func (h *Header) IsValid() error {
	if h == nil {
		return errBlockHeaderIsNil
	}
<<<<<<< HEAD
	if h.Version == 0 {
		return ErrInvalidVersion(h)
	}
	if h.SystemID == 0 {
		return errSystemIDIsNil
=======
	if h.PartitionID == 0 {
		return errPartitionIDIsNil
>>>>>>> c05dcdba
	}
	// skip shard identifier for now, it is not used
	if h.PreviousBlockHash == nil {
		return errPrevBlockHashIsNil
	}
	if len(h.ProposerID) == 0 {
		return errBlockProposerIDMissing
	}
	return nil
}<|MERGE_RESOLUTION|>--- conflicted
+++ resolved
@@ -7,11 +7,8 @@
 	"fmt"
 
 	"github.com/alphabill-org/alphabill-go-base/tree/mt"
-<<<<<<< HEAD
+	"github.com/alphabill-org/alphabill-go-base/types/hex"
 	"github.com/alphabill-org/alphabill-go-base/util"
-=======
-	"github.com/alphabill-org/alphabill-go-base/types/hex"
->>>>>>> c05dcdba
 )
 
 var (
@@ -33,12 +30,8 @@
 
 	Header struct {
 		_                 struct{} `cbor:",toarray"`
-<<<<<<< HEAD
 		Version           ABVersion
-		SystemID          SystemID
-=======
 		PartitionID       PartitionID
->>>>>>> c05dcdba
 		ShardID           ShardID
 		ProposerID        string
 		PreviousBlockHash hex.Bytes
@@ -236,12 +229,8 @@
 		return nil
 	}
 	hasher := algorithm.New()
-<<<<<<< HEAD
 	hasher.Write(util.Uint32ToBytes(h.Version))
-	hasher.Write(h.SystemID.Bytes())
-=======
 	hasher.Write(h.PartitionID.Bytes())
->>>>>>> c05dcdba
 	h.ShardID.AddToHasher(hasher)
 	hasher.Write(h.PreviousBlockHash)
 	hasher.Write([]byte(h.ProposerID))
@@ -252,16 +241,11 @@
 	if h == nil {
 		return errBlockHeaderIsNil
 	}
-<<<<<<< HEAD
 	if h.Version == 0 {
 		return ErrInvalidVersion(h)
 	}
-	if h.SystemID == 0 {
-		return errSystemIDIsNil
-=======
 	if h.PartitionID == 0 {
 		return errPartitionIDIsNil
->>>>>>> c05dcdba
 	}
 	// skip shard identifier for now, it is not used
 	if h.PreviousBlockHash == nil {
