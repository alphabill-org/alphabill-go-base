package types

import (
	"bytes"
	"crypto"
	"errors"
	"fmt"
	"sort"

	abcrypto "github.com/alphabill-org/alphabill-go-base/crypto"
	"github.com/alphabill-org/alphabill-go-base/types/hex"
	"github.com/alphabill-org/alphabill-go-base/util"
)

type (
	RootTrustBase interface {
		VerifyQuorumSignatures(data []byte, signatures map[string]hex.Bytes) (error, []error)
		VerifySignature(data []byte, sig []byte, nodeID string) (uint64, error)
		GetQuorumThreshold() uint64
		GetMaxFaultyNodes() uint64
	}

	RootTrustBaseV1 struct {
		_                 struct{}             `cbor:",toarray"`
		Version           ABVersion            `json:"version"`
		Epoch             uint64               `json:"epoch"`             // current epoch number
		EpochStartRound   uint64               `json:"epochStartRound"`   // root chain round number when the epoch begins
		RootNodes         map[string]*NodeInfo `json:"rootNodes"`         // list of all root nodes for the current epoch
		QuorumThreshold   uint64               `json:"quorumThreshold"`   // amount of alpha required to reach consensus, currently each node gets equal amount of voting power i.e. +1 for each node
		StateHash         hex.Bytes            `json:"stateHash"`         // unicity tree root hash
		ChangeRecordHash  hex.Bytes            `json:"changeRecordHash"`  // epoch change request hash
		PreviousEntryHash hex.Bytes            `json:"previousEntryHash"` // previous trust base entry hash
		Signatures        map[string]hex.Bytes `json:"signatures"`        // signatures of previous epoch validators, over all fields except for the signatures fields itself
	}

	NodeInfo struct {
		_         struct{}          `cbor:",toarray"`
		NodeID    string            `json:"nodeId"`    // node identifier derived from node's encryption public key
		PublicKey hex.Bytes         `json:"publicKey"` // the trust base signing public key
		Stake     uint64            `json:"stake"`     // amount of staked alpha for this node, currently unused as each nodes get equal votes regardless of stake
		verifier  abcrypto.Verifier // cached verifier, should always be filled in constructor; private field is ignored in json and cbor
	}

	Option func(c *trustBaseConf)

	trustBaseConf struct {
		quorumThreshold uint64
	}
)

// NewTrustBaseGenesis creates new unsigned root trust base with default genesis parameters.
func NewTrustBaseGenesis(nodes []*NodeInfo, unicityTreeRootHash []byte, opts ...Option) (*RootTrustBaseV1, error) {
	if len(nodes) == 0 {
		return nil, errors.New("nodes list is empty")
	}
	if len(unicityTreeRootHash) == 0 {
		return nil, errors.New("unicity tree root hash is empty")
	}

	// init config
	c := &trustBaseConf{}
	for _, opt := range opts {
		opt(c)
	}

	// calculate quorum threshold
	if c.quorumThreshold == 0 {
		var stakedSum uint64
		for _, n := range nodes {
			stakedSum += n.Stake
		}
		c.quorumThreshold = stakedSum*2/3 + 1
	}
	if c.quorumThreshold == 0 {
		return nil, errors.New("calculated quorum threshold cannot be zero")
	}

	// create node info list
	rootNodes, err := newRootNodes(nodes)
	if err != nil {
		return nil, err
	}
	return &RootTrustBaseV1{Version: 1,
		Epoch:             1,
		EpochStartRound:   1,
		RootNodes:         rootNodes,
		QuorumThreshold:   c.quorumThreshold,
		StateHash:         unicityTreeRootHash,
		ChangeRecordHash:  nil,
		PreviousEntryHash: nil,
		Signatures:        make(map[string]hex.Bytes),
	}, nil
}

// NewTrustBaseFromFile loads trust base from file and caches verifiers.
func NewTrustBaseFromFile(trustBaseFile string) (*RootTrustBaseV1, error) {
	trustBase, err := util.ReadJsonFile(trustBaseFile, &RootTrustBaseV1{})
	if err != nil {
		return nil, fmt.Errorf("loading root trust base file %s: %w", trustBaseFile, err)
	}
	// cache verifiers
	for _, rn := range trustBase.RootNodes {
		verifier, err := abcrypto.NewVerifierSecp256k1(rn.PublicKey)
		if err != nil {
			return nil, err
		}
		rn.verifier = verifier
	}
	return trustBase, nil
}

// NewNodeInfo creates new NodeInfo, caching the verifier in private field.
func NewNodeInfo(nodeID string, stake uint64, verifier abcrypto.Verifier) *NodeInfo {
	key, err := verifier.MarshalPublicKey()
	if err != nil {
		panic("failed to marshal abcrypto.Verifier to public key bytes")
	}
	return &NodeInfo{
		NodeID:    nodeID,
		PublicKey: key,
		Stake:     stake,
		verifier:  verifier,
	}
}

// WithQuorumThreshold overrides the default 2/3+1 quorum threshold.
func WithQuorumThreshold(threshold uint64) Option {
	return func(c *trustBaseConf) {
		c.quorumThreshold = threshold
	}
}

// Bytes serializes all fields.
func (n *NodeInfo) Bytes() []byte {
	var b bytes.Buffer
	b.Write([]byte(n.NodeID))
	b.Write(n.PublicKey)
	b.Write(util.Uint64ToBytes(n.Stake))
	return b.Bytes()
}

// Sign signs the trust base entry, storing the signature to Signatures map.
func (r *RootTrustBaseV1) Sign(nodeID string, signer abcrypto.Signer) error {
	if nodeID == "" {
		return errors.New("node identifier is empty")
	}
	if signer == nil {
		return errors.New("signer is nil")
	}
	sig, err := signer.SignBytes(r.SigBytes())
	if err != nil {
		return fmt.Errorf("signing failed: %w", err)
	}
	r.Signatures[nodeID] = sig
	return nil
}

// Hash hashes the entire structure including the signatures.
func (r *RootTrustBaseV1) Hash(hashAlgo crypto.Hash) []byte {
	hasher := hashAlgo.New()
	hasher.Write(r.SigBytes())

	// hash signatures in deterministic order
	var keys []string
	for nodeID := range r.Signatures {
		keys = append(keys, nodeID)
	}
	sort.Strings(keys)
	for _, nodeID := range keys {
		hasher.Write(r.Signatures[nodeID])
	}
	return hasher.Sum(nil)
}

// SigBytes serializes all fields expect for the signatures field.
func (r *RootTrustBaseV1) SigBytes() []byte {
	var b bytes.Buffer
	b.Write(util.Uint32ToBytes(r.Version))
	b.Write(util.Uint64ToBytes(r.Epoch))
	b.Write(util.Uint64ToBytes(r.EpochStartRound))

	// serialize node info in alphabetic order by node identifiers
	var keys []string
	for nodeID := range r.RootNodes {
		keys = append(keys, nodeID)
	}
	sort.Strings(keys)
	for _, nodeID := range keys {
		b.Write(r.RootNodes[nodeID].Bytes())
	}

	b.Write(util.Uint64ToBytes(r.QuorumThreshold))
	b.Write(r.StateHash)
	b.Write(r.ChangeRecordHash)
	b.Write(r.PreviousEntryHash)
	return b.Bytes()
}

// VerifyQuorumSignatures verifies that the data is signed by enough root nodes so that quorum is reached,
// returns error if quorum is not reached, also returns list of any signature verification errors,
// regardless if quorum is reached or not.
<<<<<<< HEAD
func (r *RootTrustBaseV1) VerifyQuorumSignatures(data []byte, signatures map[string][]byte) (error, []error) {
=======
func (r *RootTrustBaseV0) VerifyQuorumSignatures(data []byte, signatures map[string]hex.Bytes) (error, []error) {
>>>>>>> 75a498fc
	// verify all signatures, calculate quorum
	var quorum uint64
	var verificationErrors []error
	for nodeID, sig := range signatures {
		stake, err := r.VerifySignature(data, sig, nodeID)
		if err != nil {
			verificationErrors = append(verificationErrors, err)
		} else {
			quorum += stake
		}
	}
	if quorum >= r.QuorumThreshold {
		return nil, verificationErrors
	}
	return fmt.Errorf("quorum not reached, signed_votes=%d quorum_threshold=%d", quorum, r.QuorumThreshold), verificationErrors
}

// VerifySignature verifies that the data is signed by the given root validator,
// returns the validator's stake if it is signed.
func (r *RootTrustBaseV1) VerifySignature(data []byte, sig []byte, nodeID string) (uint64, error) {
	verifierNode, f := r.RootNodes[nodeID]
	if !f {
		return 0, fmt.Errorf("author '%s' is not part of the trust base", nodeID)
	}
	verifier := verifierNode.verifier
	if verifier == nil {
		return 0, fmt.Errorf("cached verifier not found for nodeID=%s", nodeID)
	}
	if err := verifier.VerifyBytes(sig, data); err != nil {
		return 0, fmt.Errorf("verify bytes failed: %w", err)
	}
	return verifierNode.Stake, nil
}

// GetVerifiers returns the cached verifiers.
func (r *RootTrustBaseV1) GetVerifiers() (map[string]abcrypto.Verifier, error) {
	verifiers := make(map[string]abcrypto.Verifier, len(r.RootNodes))
	for nodeID, rn := range r.RootNodes {
		verifiers[nodeID] = rn.verifier
	}
	return verifiers, nil
}

// GetQuorumThreshold returns the quorum threshold for the latest trust base entry.
func (r *RootTrustBaseV1) GetQuorumThreshold() uint64 {
	return r.QuorumThreshold
}

// GetMaxFaultyNodes returns max allowed faulty nodes, only works if one node == one vote.
func (r *RootTrustBaseV1) GetMaxFaultyNodes() uint64 {
	return uint64(len(r.RootNodes)) - r.QuorumThreshold
}

// newRootNodes converts []*NodeInfo to map[string]*NodeInfo
func newRootNodes(nodes []*NodeInfo) (map[string]*NodeInfo, error) {
	nodeMap := map[string]*NodeInfo{}
	for _, nodeInfo := range nodes {
		nodeMap[nodeInfo.NodeID] = nodeInfo
	}
	return nodeMap, nil
}

func (r *RootTrustBaseV1) GetVersion() ABVersion {
	if r == nil || r.Version == 0 {
		return 1
	}
	return r.Version
}

func (r *RootTrustBaseV1) MarshalCBOR() ([]byte, error) {
	type alias RootTrustBaseV1
	if r.Version == 0 {
		r.Version = r.GetVersion()
	}
	return Cbor.MarshalTaggedValue(RootTrustBaseTag, (*alias)(r))
}

func (r *RootTrustBaseV1) UnmarshalCBOR(data []byte) error {
	type alias RootTrustBaseV1
	if err := Cbor.Unmarshal(data, (*alias)(r)); err != nil {
		return err
	}
	return nil
}<|MERGE_RESOLUTION|>--- conflicted
+++ resolved
@@ -199,11 +199,7 @@
 // VerifyQuorumSignatures verifies that the data is signed by enough root nodes so that quorum is reached,
 // returns error if quorum is not reached, also returns list of any signature verification errors,
 // regardless if quorum is reached or not.
-<<<<<<< HEAD
-func (r *RootTrustBaseV1) VerifyQuorumSignatures(data []byte, signatures map[string][]byte) (error, []error) {
-=======
-func (r *RootTrustBaseV0) VerifyQuorumSignatures(data []byte, signatures map[string]hex.Bytes) (error, []error) {
->>>>>>> 75a498fc
+func (r *RootTrustBaseV1) VerifyQuorumSignatures(data []byte, signatures map[string]hex.Bytes) (error, []error) {
 	// verify all signatures, calculate quorum
 	var quorum uint64
 	var verificationErrors []error
