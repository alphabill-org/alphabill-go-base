package types

import (
	"crypto"
	"testing"
	"time"

	abcrypto "github.com/alphabill-org/alphabill-go-base/crypto"
	testsig "github.com/alphabill-org/alphabill-go-base/testutils/sig"
	"github.com/stretchr/testify/require"
)

<<<<<<< HEAD
func createBlock(t *testing.T, id string, signer abcrypto.Signer) *Block {
	sdrs := &PartitionDescriptionRecord{
		SystemIdentifier: systemID,
		T2Timeout:        2500 * time.Millisecond,
	}
	inputRecord := &InputRecord{
		Version:         1,
		PreviousHash:    []byte{0, 0, 1},
		Hash:            []byte{0, 0, 2},
		SummaryValue:    []byte{0, 0, 4},
		RoundNumber:     1,
		SumOfEarnedFees: 2,
	}
	txr1 := createTransactionRecord(createTxOrder(t), 1)
	txr2 := createTransactionRecord(createTxOrder(t), 1)
	uc, err := (&UnicityCertificate{Version: 1, InputRecord: inputRecord}).MarshalCBOR()
	require.NoError(t, err)
	block := &Block{
		Header: &Header{
			SystemID:          systemID,
			ProposerID:        "proposer123",
			PreviousBlockHash: []byte{1, 2, 3},
		},
		Transactions:       []*TransactionRecord{txr1, txr2},
		UnicityCertificate: uc,
	}
	// calculate block hash
	blockhash, err := block.Hash(crypto.SHA256)
	require.NoError(t, err)
	inputRecord.BlockHash = blockhash
	block.UnicityCertificate, err = createUnicityCertificate(t, id, signer, inputRecord, sdrs).MarshalCBOR()
	require.NoError(t, err)
	return block
}

=======
>>>>>>> 8624d98c
func TestTxProofFunctions(t *testing.T) {
	t.Run("Test NewTxProof OK", func(t *testing.T) {
		signer, _ := testsig.CreateSignerAndVerifier(t)
		block := createBlock(t, "test", signer)
		txrProof, err := NewTxRecordProof(block, 0, crypto.SHA256)
		require.NoError(t, err)
		txProof := txrProof.TxProof
		require.Equal(t, block.HeaderHash(crypto.SHA256), txProof.BlockHeaderHash)
		require.Len(t, txProof.Chain, 1)
		require.Equal(t, block.UnicityCertificate, txProof.UnicityCertificate)
		require.Len(t, block.Transactions, 2)
		require.Equal(t, block.Transactions[0], txrProof.TxRecord)
	})

	t.Run("Test NewTxProof nil block", func(t *testing.T) {
		proof, err := NewTxRecordProof(nil, 0, crypto.SHA256)
		require.Nil(t, proof)
		require.ErrorContains(t, err, "block is nil")
	})

	t.Run("Test NewTxProof empty block", func(t *testing.T) {
		proof, err := NewTxRecordProof(&Block{}, 0, crypto.SHA256)
		require.Nil(t, proof)
		require.ErrorContains(t, err, "invalid tx index")
	})

	t.Run("Test VerifyTxProof ok", func(t *testing.T) {
		signer, verifier := testsig.CreateSignerAndVerifier(t)
		block := createBlock(t, "test", signer)
		proof, err := NewTxRecordProof(block, 0, crypto.SHA256)
		require.NoError(t, err)

		tb := NewTrustBase(t, verifier)
		require.NoError(t, VerifyTxProof(proof, tb, crypto.SHA256))
	})

	t.Run("Test tx record proof is nil", func(t *testing.T) {
		_, verifier := testsig.CreateSignerAndVerifier(t)
		tb := NewTrustBase(t, verifier)
		require.EqualError(t, VerifyTxProof(nil, tb, crypto.SHA256), "transaction record proof is nil")
	})

	t.Run("Test tx record is nil", func(t *testing.T) {
		_, verifier := testsig.CreateSignerAndVerifier(t)
		tb := NewTrustBase(t, verifier)
		proof := &TxRecordProof{TxProof: &TxProof{}}
		require.EqualError(t, VerifyTxProof(proof, tb, crypto.SHA256), "transaction record is nil")
	})

	t.Run("Test tx has failed", func(t *testing.T) {
		_, verifier := testsig.CreateSignerAndVerifier(t)
		tb := NewTrustBase(t, verifier)
		txr := &TransactionRecord{ServerMetadata: &ServerMetadata{SuccessIndicator: TxStatusFailed}, TransactionOrder: &TransactionOrder{}}
		proof := &TxRecordProof{TxRecord: txr, TxProof: &TxProof{}}
		require.EqualError(t, VerifyTxProof(proof, tb, crypto.SHA256), "transaction failed")
	})

	t.Run("Test tx out of gas", func(t *testing.T) {
		_, verifier := testsig.CreateSignerAndVerifier(t)
		tb := NewTrustBase(t, verifier)
		txr := &TransactionRecord{ServerMetadata: &ServerMetadata{SuccessIndicator: TxErrOutOfGas}, TransactionOrder: &TransactionOrder{}}
		proof := &TxRecordProof{TxRecord: txr, TxProof: &TxProof{}}
		require.EqualError(t, VerifyTxProof(proof, tb, crypto.SHA256), "transaction failed")
	})

	t.Run("Test tx order is nil", func(t *testing.T) {
		_, verifier := testsig.CreateSignerAndVerifier(t)
		tb := NewTrustBase(t, verifier)
		txr := &TransactionRecord{ServerMetadata: &ServerMetadata{SuccessIndicator: TxStatusSuccessful}}
		proof := &TxRecordProof{TxRecord: txr, TxProof: &TxProof{}}
		require.EqualError(t, VerifyTxProof(proof, tb, crypto.SHA256), "transaction order is nil")
	})

	t.Run("Test VerifyTxProof error, invalid system id", func(t *testing.T) {
		signer, verifier := testsig.CreateSignerAndVerifier(t)
		block := createBlock(t, "test", signer)
		proof, err := NewTxRecordProof(block, 0, crypto.SHA256)
		require.NoError(t, err)

		tb := NewTrustBase(t, verifier)
<<<<<<< HEAD
		uc := proof.getUCv1()
		uc.UnicityTreeCertificate.SystemIdentifier = SystemID(1)
		proof.UnicityCertificate, err = uc.MarshalCBOR()
		require.NoError(t, err)
		require.EqualError(t, VerifyTxProof(proof, txRecord, tb, crypto.SHA256),
=======
		proof.TxProof.UnicityCertificate.UnicityTreeCertificate.SystemIdentifier = SystemID(1)
		require.EqualError(t, VerifyTxProof(proof, tb, crypto.SHA256),
>>>>>>> 8624d98c
			"invalid unicity certificate: unicity certificate validation failed: unicity tree certificate validation failed: invalid system identifier: expected 01000001, got 00000001")
	})

	t.Run("Test VerifyTxProof error, invalid block hash", func(t *testing.T) {
		signer, verifier := testsig.CreateSignerAndVerifier(t)
		block := createBlock(t, "test", signer)
		proof, err := NewTxRecordProof(block, 0, crypto.SHA256)
		require.NoError(t, err)

		tb := NewTrustBase(t, verifier)
		proof.TxProof.BlockHeaderHash = make([]byte, 32)
		require.EqualError(t, VerifyTxProof(proof, tb, crypto.SHA256), "proof block hash does not match to block hash in unicity certificate")
	})
}

func createBlock(t *testing.T, id string, signer abcrypto.Signer) *Block {
	sdrs := &PartitionDescriptionRecord{
		SystemIdentifier: systemID,
		T2Timeout:        2500 * time.Millisecond,
	}
	inputRecord := &InputRecord{
		PreviousHash:    []byte{0, 0, 1},
		Hash:            []byte{0, 0, 2},
		SummaryValue:    []byte{0, 0, 4},
		RoundNumber:     1,
		SumOfEarnedFees: 2,
	}
	txr1 := createTransactionRecord(createTransactionOrder(t), 1)
	txr2 := createTransactionRecord(createTransactionOrder(t), 1)
	block := &Block{
		Header: &Header{
			SystemID:          systemID,
			ProposerID:        "proposer123",
			PreviousBlockHash: []byte{1, 2, 3},
		},
		Transactions: []*TransactionRecord{txr1, txr2},
		UnicityCertificate: &UnicityCertificate{
			InputRecord: inputRecord,
		},
	}
	// calculate block hash
	blockhash, err := block.Hash(crypto.SHA256)
	require.NoError(t, err)
	inputRecord.BlockHash = blockhash
	block.UnicityCertificate = createUnicityCertificate(t, id, signer, inputRecord, sdrs)
	return block
}<|MERGE_RESOLUTION|>--- conflicted
+++ resolved
@@ -10,44 +10,6 @@
 	"github.com/stretchr/testify/require"
 )
 
-<<<<<<< HEAD
-func createBlock(t *testing.T, id string, signer abcrypto.Signer) *Block {
-	sdrs := &PartitionDescriptionRecord{
-		SystemIdentifier: systemID,
-		T2Timeout:        2500 * time.Millisecond,
-	}
-	inputRecord := &InputRecord{
-		Version:         1,
-		PreviousHash:    []byte{0, 0, 1},
-		Hash:            []byte{0, 0, 2},
-		SummaryValue:    []byte{0, 0, 4},
-		RoundNumber:     1,
-		SumOfEarnedFees: 2,
-	}
-	txr1 := createTransactionRecord(createTxOrder(t), 1)
-	txr2 := createTransactionRecord(createTxOrder(t), 1)
-	uc, err := (&UnicityCertificate{Version: 1, InputRecord: inputRecord}).MarshalCBOR()
-	require.NoError(t, err)
-	block := &Block{
-		Header: &Header{
-			SystemID:          systemID,
-			ProposerID:        "proposer123",
-			PreviousBlockHash: []byte{1, 2, 3},
-		},
-		Transactions:       []*TransactionRecord{txr1, txr2},
-		UnicityCertificate: uc,
-	}
-	// calculate block hash
-	blockhash, err := block.Hash(crypto.SHA256)
-	require.NoError(t, err)
-	inputRecord.BlockHash = blockhash
-	block.UnicityCertificate, err = createUnicityCertificate(t, id, signer, inputRecord, sdrs).MarshalCBOR()
-	require.NoError(t, err)
-	return block
-}
-
-=======
->>>>>>> 8624d98c
 func TestTxProofFunctions(t *testing.T) {
 	t.Run("Test NewTxProof OK", func(t *testing.T) {
 		signer, _ := testsig.CreateSignerAndVerifier(t)
@@ -128,16 +90,11 @@
 		require.NoError(t, err)
 
 		tb := NewTrustBase(t, verifier)
-<<<<<<< HEAD
-		uc := proof.getUCv1()
+		uc := proof.TxProof.getUCv1()
 		uc.UnicityTreeCertificate.SystemIdentifier = SystemID(1)
-		proof.UnicityCertificate, err = uc.MarshalCBOR()
+		proof.TxProof.UnicityCertificate, err = uc.MarshalCBOR()
 		require.NoError(t, err)
-		require.EqualError(t, VerifyTxProof(proof, txRecord, tb, crypto.SHA256),
-=======
-		proof.TxProof.UnicityCertificate.UnicityTreeCertificate.SystemIdentifier = SystemID(1)
 		require.EqualError(t, VerifyTxProof(proof, tb, crypto.SHA256),
->>>>>>> 8624d98c
 			"invalid unicity certificate: unicity certificate validation failed: unicity tree certificate validation failed: invalid system identifier: expected 01000001, got 00000001")
 	})
 
@@ -159,6 +116,7 @@
 		T2Timeout:        2500 * time.Millisecond,
 	}
 	inputRecord := &InputRecord{
+		Version:         1,
 		PreviousHash:    []byte{0, 0, 1},
 		Hash:            []byte{0, 0, 2},
 		SummaryValue:    []byte{0, 0, 4},
@@ -167,21 +125,22 @@
 	}
 	txr1 := createTransactionRecord(createTransactionOrder(t), 1)
 	txr2 := createTransactionRecord(createTransactionOrder(t), 1)
+	uc, err := (&UnicityCertificate{Version: 1, InputRecord: inputRecord}).MarshalCBOR()
+	require.NoError(t, err)
 	block := &Block{
 		Header: &Header{
 			SystemID:          systemID,
 			ProposerID:        "proposer123",
 			PreviousBlockHash: []byte{1, 2, 3},
 		},
-		Transactions: []*TransactionRecord{txr1, txr2},
-		UnicityCertificate: &UnicityCertificate{
-			InputRecord: inputRecord,
-		},
+		Transactions:       []*TransactionRecord{txr1, txr2},
+		UnicityCertificate: uc,
 	}
 	// calculate block hash
 	blockhash, err := block.Hash(crypto.SHA256)
 	require.NoError(t, err)
 	inputRecord.BlockHash = blockhash
-	block.UnicityCertificate = createUnicityCertificate(t, id, signer, inputRecord, sdrs)
+	block.UnicityCertificate, err = createUnicityCertificate(t, id, signer, inputRecord, sdrs).MarshalCBOR()
+	require.NoError(t, err)
 	return block
 }