--- conflicted
+++ resolved
@@ -116,13 +116,8 @@
 }
 
 func createBlock(t *testing.T, id string, signer abcrypto.Signer) *Block {
-<<<<<<< HEAD
 	sdrs := &PartitionDescriptionRecord{Version: 1,
-		PartitionIdentifier: systemID,
-=======
-	sdrs := &PartitionDescriptionRecord{
 		PartitionIdentifier: partitionID,
->>>>>>> 75a498fc
 		T2Timeout:           2500 * time.Millisecond,
 	}
 	inputRecord := &InputRecord{
@@ -138,13 +133,8 @@
 	uc, err := (&UnicityCertificate{Version: 1, InputRecord: inputRecord}).MarshalCBOR()
 	require.NoError(t, err)
 	block := &Block{
-<<<<<<< HEAD
 		Header: &Header{Version: 1,
-			PartitionID:       systemID,
-=======
-		Header: &Header{
 			PartitionID:       partitionID,
->>>>>>> 75a498fc
 			ProposerID:        "proposer123",
 			PreviousBlockHash: []byte{1, 2, 3},
 		},
