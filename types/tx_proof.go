--- conflicted
+++ resolved
@@ -30,7 +30,6 @@
 	}
 )
 
-<<<<<<< HEAD
 func (p *TxProof) getUCv1() *UnicityCertificate {
 	if p == nil || p.UnicityCertificate == nil {
 		return nil
@@ -43,18 +42,7 @@
 	return uc
 }
 
-func (p *TxProof) GetUnicityTreeSystemDescriptionHash() []byte {
-	uc := p.getUCv1()
-	if uc == nil || uc.UnicityTreeCertificate == nil {
-		return nil
-	}
-	return uc.UnicityTreeCertificate.PartitionDescriptionHash
-}
-
-func NewTxProof(block *Block, txIndex int, algorithm crypto.Hash) (*TxProof, *TransactionRecord, error) {
-=======
 func NewTxRecordProof(block *Block, txIndex int, algorithm crypto.Hash) (*TxRecordProof, error) {
->>>>>>> 8624d98c
 	if block == nil {
 		return nil, ErrBlockIsNil
 	}
@@ -74,23 +62,15 @@
 			Hash: item.Hash,
 		}
 	}
-<<<<<<< HEAD
-	return &TxProof{
-		Version:            1,
-		BlockHeaderHash:    headerHash,
-		Chain:              items,
-		UnicityCertificate: block.UnicityCertificate,
-	}, block.Transactions[txIndex], nil
-=======
 	return &TxRecordProof{
 		TxRecord: block.Transactions[txIndex],
 		TxProof: &TxProof{
+			Version:            1,
 			BlockHeaderHash:    headerHash,
 			Chain:              items,
 			UnicityCertificate: block.UnicityCertificate,
 		},
 	}, nil
->>>>>>> 8624d98c
 }
 
 func VerifyTxProof(txRecordProof *TxRecordProof, tb RootTrustBase, hashAlgorithm crypto.Hash) error {
@@ -110,44 +90,43 @@
 		}
 	}
 	// TODO ch 2.8.7: Verify Transaction Proof: VerifyTxProof: System description must be an input parameter
-<<<<<<< HEAD
-	sdrHash := proof.GetUnicityTreeSystemDescriptionHash()
-	uc := proof.getUCv1()
-	if err := uc.Verify(tb, hashAlgorithm, txRecord.TransactionOrder.SystemID(), sdrHash); err != nil {
-=======
+	uc := txProof.getUCv1()
 	sdrHash := txProof.GetUnicityTreeSystemDescriptionHash()
-	if err := txProof.UnicityCertificate.Verify(tb, hashAlgorithm, txRecord.TransactionOrder.SystemID, sdrHash); err != nil {
->>>>>>> 8624d98c
+	if err := uc.Verify(tb, hashAlgorithm, txRecord.TransactionOrder.SystemID, sdrHash); err != nil {
 		return fmt.Errorf("invalid unicity certificate: %w", err)
 	}
 	// h ← plain_tree_output(C, H(P))
 	rootHash := mt.EvalMerklePath(merklePath, txRecord, hashAlgorithm)
 	hasher := hashAlgorithm.New()
-<<<<<<< HEAD
-	hasher.Write(proof.BlockHeaderHash)
+	hasher.Write(txProof.BlockHeaderHash)
 	hasher.Write(uc.InputRecord.PreviousHash)
 	hasher.Write(uc.InputRecord.Hash)
-=======
-	hasher.Write(txProof.BlockHeaderHash)
-	hasher.Write(txProof.UnicityCertificate.InputRecord.PreviousHash)
-	hasher.Write(txProof.UnicityCertificate.InputRecord.Hash)
->>>>>>> 8624d98c
 	hasher.Write(rootHash)
 	//h ← H(h_h,h)
 	blockHash := hasher.Sum(nil)
 
 	//UC.IR.hB = h
-<<<<<<< HEAD
 	if !bytes.Equal(blockHash, uc.InputRecord.BlockHash) {
-=======
-	if !bytes.Equal(blockHash, txProof.UnicityCertificate.InputRecord.BlockHash) {
->>>>>>> 8624d98c
 		return fmt.Errorf("proof block hash does not match to block hash in unicity certificate")
 	}
 	return nil
 }
 
-<<<<<<< HEAD
+func (p *TxProof) GetUnicityTreeSystemDescriptionHash() []byte {
+	uc := p.getUCv1()
+	if uc == nil || uc.UnicityTreeCertificate == nil {
+		return nil
+	}
+	return uc.UnicityTreeCertificate.PartitionDescriptionHash
+}
+
+func (p *TxProof) IsValid() error {
+	if p == nil {
+		return errors.New("transaction proof is nil")
+	}
+	return nil
+}
+
 func (p *TxProof) GetVersion() ABVersion {
 	if p != nil && p.Version > 0 {
 		return p.Version
@@ -166,18 +145,4 @@
 func (p *TxProof) UnmarshalCBOR(data []byte) error {
 	type alias TxProof
 	return Cbor.UnmarshalTaggedValue(TxProofTag, data, (*alias)(p))
-=======
-func (p *TxProof) GetUnicityTreeSystemDescriptionHash() []byte {
-	if p == nil || p.UnicityCertificate == nil || p.UnicityCertificate.UnicityTreeCertificate == nil {
-		return nil
-	}
-	return p.UnicityCertificate.UnicityTreeCertificate.PartitionDescriptionHash
-}
-
-func (p *TxProof) IsValid() error {
-	if p == nil {
-		return errors.New("transaction proof is nil")
-	}
-	return nil
->>>>>>> 8624d98c
 }